--- conflicted
+++ resolved
@@ -476,17 +476,11 @@
 # is False.
 #fileserver_limit_traversal: False
 
-<<<<<<< HEAD
 # The hash_type is the hash to use when discovering the hash of a file on
-# the local fileserver. The default is md5, but sha1, sha224, sha256, sha384
-# and sha512 are also supported.
-=======
-# The hash_type is the hash to use when discovering the hash of a file in
 # the local fileserver. The default is sha256, sha224, sha384 and sha512 are also supported.
 #
 # WARNING: While md5 and sha1 are also supported, do not use it due to the high chance
 # of possible collisions and thus security breach.
->>>>>>> 00f5fedf
 #
 # WARNING: While md5 is also supported, do not use it due to the high chance
 # of possible collisions and thus security breach.
