--- conflicted
+++ resolved
@@ -1598,46 +1598,6 @@
     if salt.utils.is_proxy():
         return {}
 
-<<<<<<< HEAD
-    addrs = []
-    try:
-        hostname_grains = hostname()
-        info = socket.getaddrinfo(hostname_grains['fqdn'], None, socket.AF_INET)
-        addrs = list(set(item[4][0] for item in info))
-    except socket.error:
-        pass
-    return {'fqdn_ip4': addrs}
-
-
-def has_ipv6():
-    '''
-    Check whether IPv6 is supported on this platform.
-
-    .. versionadded:: Carbon
-    '''
-
-    return {'has_ipv6': socket.has_ipv6}
-
-
-def ip6():
-    '''
-    Return a list of ipv6 addrs
-    '''
-
-    if salt.utils.is_proxy():
-        return {}
-
-    return {'ipv6': salt.utils.network.ip_addrs6(include_loopback=True)}
-
-
-def fqdn_ip6():
-    '''
-    Return a list of ipv6 addrs of fqdn
-    '''
-
-    if salt.utils.is_proxy():
-        return {}
-=======
     ret = {}
     ret['ipv4'] = salt.utils.network.ip_addrs(include_loopback=True)
     ret['ipv6'] = salt.utils.network.ip_addrs6(include_loopback=True)
@@ -1653,7 +1613,6 @@
                 ret[key] = list(set(item[4][0] for item in info))
             except socket.error:
                 ret[key] = []
->>>>>>> 959a00e4
 
     return ret
 
