--- conflicted
+++ resolved
@@ -839,15 +839,9 @@
     if trust_level not in _VALID_TRUST_LEVELS:
         return 'ERROR: Valid trust levels - {0}'.format(','.join(_VALID_TRUST_LEVELS))
 
-<<<<<<< HEAD
     cmd = 'echo "{0}:{1}" | {2} --import-ownertrust'.format(_cmd_quote(fingerprint),
                                                             _cmd_quote(NUM_TRUST_DICT[trust_level]),
                                                             _cmd_quote(_check_gpg()))
-=======
-    cmd = 'echo {0}:{1} | {2} --import-ownertrust'.format(_cmd_quote(fingerprint),
-                                                          _cmd_quote(NUM_TRUST_DICT[trust_level]),
-                                                          _cmd_quote(_check_gpg()))
->>>>>>> e57f7672
     _user = user
     if user == 'salt':
         homeDir = os.path.join(salt.syspaths.CONFIG_DIR, 'gpgkeys')
