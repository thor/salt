# -*- coding: utf-8 -*-
'''
Management of Docker Containers

.. versionadded:: 2015.8.0


Why Make a Second Docker Execution Module?
------------------------------------------

We have received a lot of feedback on our Docker support. In the process of
implementing recommended improvements, it became obvious that major changes
needed to be made to the functions and return data. In the end, a complete
rewrite was done.

The changes being too significant, it was decided that making a separate
execution module and state module (called ``dockerng``) would be the best
option. This will give users a couple release cycles to modify their scripts,
SLS files, etc. to use the new functionality, rather than forcing users to
change everything immediately.

In the **Carbon** release of Salt (due in 2016), this execution module will
take the place of the default Docker execution module, and backwards-compatible
naming will be maintained for a couple releases after that to allow users time
to replace references to ``dockerng`` with ``docker``.


Installation Prerequisites
--------------------------

This execution module requires at least version 1.4.0 of both docker-py_ and
Docker_. docker-py can easily be installed using :py:func:`pip.install
<salt.modules.pip.install>`:

.. code-block:: bash

    salt myminion pip.install docker-py>=1.4.0

.. _docker-py: https://pypi.python.org/pypi/docker-py
.. _Docker: https://www.docker.com/

.. _docker-authentication:

Authentication
--------------

To push or pull images, credentials must be configured. Because a password must
be used, it is recommended to place this configuration in :ref:`Pillar
<pillar>` data. The configuration schema is as follows:

.. code-block:: yaml

    docker-registries:
      <registry_url>:
        email: <email_address>
        password: <password>
        username: <username>

For example:

.. code-block:: yaml

    docker-registries:
      https://index.docker.io/v1/:
        email: foo@foo.com
        password: s3cr3t
        username: foo

Mulitiple registries can be configured. This can be done in one of two ways.
The first way is to configure each registry under the ``docker-registries``
pillar key.

.. code-block:: yaml

    docker-registries:
      https://index.foo.io/v1/:
        email: foo@foo.com
        password: s3cr3t
        username: foo
      https://index.bar.io/v1/:
        email: foo@foo.com
        password: s3cr3t
        username: foo

The second way is to use separate pillar variables ending in
``-docker-registries``:

.. code-block:: yaml

    foo-docker-registries:
      https://index.foo.io/v1/:
        email: foo@foo.com
        password: s3cr3t
        username: foo

    bar-docker-registries:
      https://index.bar.io/v1/:
        email: foo@foo.com
        password: s3cr3t
        username: foo

Both methods can be combined; any registry configured under
``docker-registries`` or ``*-docker-registries`` will be detected.

Configuration Options
---------------------

The following options can be set in the :ref:`minion config
<configuration-salt-minion>`:

- ``docker.url``: URL to the docker service (default: local socket).
- ``docker.version``: API version to use (default: currently 1.4 API).
- ``docker.exec_driver``: Execution driver to use, one of the following:
    - nsenter
    - lxc-attach
    - docker-exec

    See :ref:`Executing Commands Within a Running Container <docker-execution-driver>`.

Functions
---------

- Information Gathering
    - :py:func:`dockerng.depends <salt.modules.dockerng.depends>`
    - :py:func:`dockerng.diff <salt.modules.dockerng.diff>`
    - :py:func:`dockerng.exists <salt.modules.dockerng.exists>`
    - :py:func:`dockerng.history <salt.modules.dockerng.history>`
    - :py:func:`dockerng.images <salt.modules.dockerng.images>`
    - :py:func:`dockerng.info <salt.modules.dockerng.info>`
    - :py:func:`dockerng.inspect <salt.modules.dockerng.inspect>`
    - :py:func:`dockerng.inspect_container
      <salt.modules.dockerng.inspect_container>`
    - :py:func:`dockerng.inspect_image <salt.modules.dockerng.inspect_image>`
    - :py:func:`dockerng.list_containers
      <salt.modules.dockerng.list_containers>`
    - :py:func:`dockerng.list_tags <salt.modules.dockerng.list_tags>`
    - :py:func:`dockerng.logs <salt.modules.dockerng.logs>`
    - :py:func:`dockerng.pid <salt.modules.dockerng.pid>`
    - :py:func:`dockerng.port <salt.modules.dockerng.port>`
    - :py:func:`dockerng.ps <salt.modules.dockerng.ps>`
    - :py:func:`dockerng.state <salt.modules.dockerng.state>`
    - :py:func:`dockerng.search <salt.modules.dockerng.search>`
    - :py:func:`dockerng.top <salt.modules.dockerng.top>`
    - :py:func:`dockerng.version <salt.modules.dockerng.version>`
- Container Management
    - :py:func:`dockerng.create <salt.modules.dockerng.create>`
    - :py:func:`dockerng.copy_from <salt.modules.dockerng.copy_from>`
    - :py:func:`dockerng.copy_to <salt.modules.dockerng.copy_to>`
    - :py:func:`dockerng.export <salt.modules.dockerng.export>`
    - :py:func:`dockerng.rm <salt.modules.dockerng.rm>`
- Management of Container State
    - :py:func:`dockerng.kill <salt.modules.dockerng.kill>`
    - :py:func:`dockerng.pause <salt.modules.dockerng.pause>`
    - :py:func:`dockerng.restart <salt.modules.dockerng.restart>`
    - :py:func:`dockerng.start <salt.modules.dockerng.start>`
    - :py:func:`dockerng.stop <salt.modules.dockerng.stop>`
    - :py:func:`dockerng.unpause <salt.modules.dockerng.unpause>`
    - :py:func:`dockerng.wait <salt.modules.dockerng.wait>`
- Image Management
    - :py:func:`dockerng.build <salt.modules.dockerng.build>`
    - :py:func:`dockerng.commit <salt.modules.dockerng.commit>`
    - :py:func:`dockerng.dangling <salt.modules.dockerng.dangling>`
    - :py:func:`dockerng.import <salt.modules.dockerng.import>`
    - :py:func:`dockerng.load <salt.modules.dockerng.load>`
    - :py:func:`dockerng.pull <salt.modules.dockerng.pull>`
    - :py:func:`dockerng.push <salt.modules.dockerng.push>`
    - :py:func:`dockerng.rmi <salt.modules.dockerng.rmi>`
    - :py:func:`dockerng.save <salt.modules.dockerng.save>`
    - :py:func:`dockerng.tag <salt.modules.dockerng.tag>`

.. _docker-execution-driver:

Executing Commands Within a Running Container
---------------------------------------------

Multiple methods exist for executing commands within Docker containers:

- lxc-attach_: Default for older versions of docker
- nsenter_: Enters container namespace to run command
- docker-exec_: Native support for executing commands in Docker containers
  (added in Docker 1.3)

Adding a configuration option (see :py:func:`config.get
<salt.modules.config.get>`) called ``docker.exec_driver`` will tell Salt which
execution driver to use:

.. code-block:: yaml

    docker.exec_driver: docker-exec

If this configuration option is not found, Salt will use the appropriate
interface (either nsenter_ or lxc-attach_) based on the ``Execution Driver``
value returned from ``docker info``. docker-exec_ will not be used by default,
as it is presently (as of version 1.6.2) only able to execute commands as the
effective user of the container. Thus, if a ``USER`` directive was used to run
as a non-privileged user, docker-exec_ would be unable to perform the action as
root. Salt can still use docker-exec_ as an execution driver, but must be
explicitly configured (as in the example above) to do so at this time.

If possible, try to manually specify the execution driver, as it will save Salt
a little work.

.. _lxc-attach: https://linuxcontainers.org/lxc/manpages/man1/lxc-attach.1.html
.. _nsenter: http://man7.org/linux/man-pages/man1/nsenter.1.html
.. _docker-exec: http://docs.docker.com/reference/commandline/cli/#exec

This execution module provides functions that shadow those from the :mod:`cmd
<salt.modules.cmdmod>` module. They are as follows:

- :py:func:`dockerng.retcode <salt.modules.dockerng.retcode>`
- :py:func:`dockerng.run <salt.modules.dockerng.run>`
- :py:func:`dockerng.run_all <salt.modules.dockerng.run_all>`
- :py:func:`dockerng.run_stderr <salt.modules.dockerng.run_stderr>`
- :py:func:`dockerng.run_stdout <salt.modules.dockerng.run_stdout>`
- :py:func:`dockerng.script <salt.modules.dockerng.script>`
- :py:func:`dockerng.script_retcode <salt.modules.dockerng.script_retcode>`


Detailed Function Documentation
-------------------------------
'''

# Import Python Futures
from __future__ import absolute_import

__docformat__ = 'restructuredtext en'

# Import Python libs
import bz2
import copy
# Remove unused-import from disabled pylint checks when we uncomment the logic
# in _get_exec_driver() which checks the docker version
import distutils.version  # pylint: disable=import-error,no-name-in-module,unused-import
import fnmatch
import functools
import gzip
import inspect as inspect_module
import json
import logging
import os
import pipes
import re
import shutil
import string
import sys
import time

# Import Salt libs
from salt.exceptions import CommandExecutionError, SaltInvocationError
from salt.ext.six.moves import map  # pylint: disable=import-error,redefined-builtin
from salt.utils.decorators \
    import identical_signature_wrapper as _mimic_signature
import salt.utils

# Import 3rd-party libs
import salt.ext.six as six

# pylint: disable=import-error
try:
    import docker
    import docker.utils
    HAS_DOCKER_PY = True
except ImportError:
    HAS_DOCKER_PY = False

try:
    PY_VERSION = sys.version_info[0]
    if PY_VERSION == 2:
        import backports.lzma as lzma
    else:
        import lzma
    HAS_LZMA = True
except ImportError:
    HAS_LZMA = False
# pylint: enable=import-error

HAS_NSENTER = bool(salt.utils.which('nsenter'))

# Set up logging
log = logging.getLogger(__name__)

# Don't shadow built-in's.
__func_alias__ = {
    'import_': 'import',
    'ps_': 'ps',
    'rm_': 'rm',
    'signal_': 'signal',
    'tag_': 'tag',
}

# Minimum supported versions
MIN_DOCKER = (1, 0, 0)
MIN_DOCKER_PY = (1, 4, 0)

VERSION_RE = r'([\d.]+)'

# Default timeout as of docker-py 1.0.0
CLIENT_TIMEOUT = 60

# Timeout for stopping the container, before a kill is invoked
STOP_TIMEOUT = 10

NOTSET = object()

# Define the module's virtual name
__virtualname__ = 'dockerng'

'''
The below two dictionaries contain information on the kwargs which are
acceptable in the dockerng.create and dockerng.start functions, respectively.
The aim is to make adding new arguments easy, and to keep all of the various
information needed to validate the input organized nicely.

There are 6 different keys which may be present in the sub-dict for each
argument name:

1. api_name - Some parameter names used in docker-py are not clear enough in
   their naming, so Salt uses a different name. For those where the Salt
   function's parameter name differs from docker-py, include this key so that
   Salt knows to pass the value to docker-py with the appropriate name.

2. validator - The lack of this key means that a custom validation function
   named in the format _valid_<keyname> must exist within _validate_input().
   Otherwise, for simple type validation, the value should be a string, and
   there should be a function named in the format _valid_<string> (e.g.
   _valid_bool) within _validate_input().

3. path - Refers to the nested path in the dockerng.inspect_container return
   data where that value is stored. This will only be used by the _compare()
   function in salt/states/dockerng.py.

4. default - Many of the CLI options will default to None, but for booleans and
   integer values (and some others) we want to ensure that someone isn't able
   to pass ``None`` through to the docker-py function call. For these
   instances, specify the default value for a parameter using this key.

5. min_docker - As features get added to Docker, we want to be able to provide
   useful feedback in the exception if someone passes an option which isn't
   supported by the installed version of Docker. For options which are newer
   than the oldest supported Docker version (currently 1.0.0 but this is
   subject to change), this key should be set to a version_info-style tuple
   which can be used to compare against the installed version of Docker.

6. min_docker_py - Same as above for min_docker, but this refers to the version
   of docker-py itself.
'''

VALID_CREATE_OPTS = {
    'command': {
        'path': 'Config:Cmd',
    },
    'hostname': {
        'validator': 'string',
        'path': 'Config:Hostname',
    },
    'domainname': {
        'validator': 'string',
        'path': 'Config:Domainname',
    },
    'interactive': {
        'api_name': 'stdin_open',
        'validator': 'bool',
        'path': 'Config:OpenStdin',
        'default': False,
    },
    'tty': {
        'validator': 'bool',
        'path': 'Config:Tty',
        'default': False,
    },
    'user': {
        'path': 'Config:User',
    },
    'detach': {
        'validator': 'bool',
        'path': ('Config:AttachStdout', 'Config:AttachStderr'),
        'default': True,
    },
    'memory': {
        'api_name': 'mem_limit',
        'path': 'Config:Memory',
        'default': 0,
    },
    'memory_swap': {
        'api_name': 'memswap_limit',
        'path': 'Config:MemorySwap',
        'default': 0,
    },
    'mac_address': {
        'validator': 'string',
        'path': 'Config:MacAddress',
    },
    'network_disabled': {
        'validator': 'bool',
        'path': 'Config:NetworkDisabled',
        'default': False,
    },
    'ports': {
        'path': 'Config:ExposedPorts',
    },
    'working_dir': {
        'path': 'Config:WorkingDir',
    },
    'entrypoint': {
        'path': 'Config:Entrypoint',
    },
    'environment': {
        'path': 'Config:Env',
    },
    'volumes': {
        'path': 'Config:Volumes',
    },
    'cpu_shares': {
        'validator': 'number',
        'path': 'Config:CpuShares',
    },
    'cpuset': {
        'path': 'Config:Cpuset',
    },
    'labels': {
      'path': 'Config:Labels',
    },
}

VALID_RUNTIME_OPTS = {
    'binds': {
        'path': 'HostConfig:Binds',
    },
    'port_bindings': {
        'path': 'HostConfig:PortBindings',
    },
    'lxc_conf': {
        'validator': 'dict',
        'path': 'HostConfig:LxcConf',
    },
    'publish_all_ports': {
        'validator': 'bool',
        'path': 'HostConfig:PublishAllPorts',
        'default': False,
    },
    'links': {
        'path': 'HostConfig:Links',
    },
    'privileged': {
        'validator': 'bool',
        'path': 'HostConfig:Privileged',
        'default': False,
    },
    'dns': {
        'path': 'HostConfig:Dns',
    },
    'dns_search': {
        'validator': 'stringlist',
        'path': 'HostConfig:DnsSearch',
    },
    'volumes_from': {
        'path': 'HostConfig:VolumesFrom',
    },
    'network_mode': {
        'path': 'HostConfig:NetworkMode',
        'default': 'bridge',
    },
    'restart_policy': {
        'path': 'HostConfig:RestartPolicy',
        'min_docker': (1, 2, 0)
    },
    'cap_add': {
        'validator': 'stringlist',
        'path': 'HostConfig:CapAdd',
        'min_docker': (1, 2, 0)
    },
    'cap_drop': {
        'validator': 'stringlist',
        'path': 'HostConfig:CapDrop',
        'min_docker': (1, 2, 0)
    },
    'extra_hosts': {
        'path': 'HostConfig:ExtraHosts',
        'min_docker': (1, 3, 0)
    },
    'pid_mode': {
        'path': 'HostConfig:PidMode',
        'min_docker': (1, 5, 0)
    },
}


def __virtual__():
    '''
    Only load if docker libs are present
    '''
    if HAS_DOCKER_PY:
        try:
            docker_py_versioninfo = _get_docker_py_versioninfo()
        except CommandExecutionError:
            docker_py_versioninfo = None

        # Don't let a failure to interpret the version keep this module from
        # loading. Log a warning (log happens in _get_docker_py_versioninfo()).
        if docker_py_versioninfo is None \
                or docker_py_versioninfo >= MIN_DOCKER_PY:
            try:
                docker_versioninfo = version().get('VersionInfo')
            except CommandExecutionError:
                docker_versioninfo = None

            if docker_versioninfo is None or docker_versioninfo >= MIN_DOCKER:
                return __virtualname__
            else:
                return (False,
                    'Insufficient Docker version for dockerng (required: '
                    '{0}, installed: {1})'.format(
                        '.'.join(map(str, MIN_DOCKER)),
                        '.'.join(map(str, docker_versioninfo))))
        else:
            return (False,
                'Insufficient docker-py version for dockerng (required: '
                '{0}, installed: {1})'.format(
                    '.'.join(map(str, MIN_DOCKER_PY)),
                    '.'.join(map(str, docker_py_versioninfo))))
    return (False, 'Docker module could not get imported')


def _get_docker_py_versioninfo():
    '''
    Returns a version_info tuple for docker-py
    '''
    contextkey = 'docker.docker_py_version'
    if contextkey in __context__:
        return __context__[contextkey]
    match = re.match(VERSION_RE, str(docker.__version__))
    if match:
        __context__[contextkey] = tuple(
            [int(x) for x in match.group(1).split('.')]
        )
    else:
        log.warning('Unable to determine docker-py version')
        __context__[contextkey] = None
    return __context__[contextkey]


# Decorators
class _api_version(object):
    '''
    Enforce a specific Docker Remote API version
    '''
    def __init__(self, api_version):
        self.api_version = api_version

    def __call__(self, func):
        def wrapper(*args, **kwargs):
            '''
            Get the current client version and check it against the one passed
            '''
            _get_client()
            current_api_version = __context__['docker.client'].api_version
            if float(current_api_version) < self.api_version:
                raise CommandExecutionError(
                    'This function requires a Docker API version of at least '
                    '{0}. API version in use is {1}.'
                    .format(self.api_version, current_api_version)
                )
            return func(*args, **salt.utils.clean_kwargs(**kwargs))
        return _mimic_signature(func, wrapper)


def _docker_client(wrapped):
    '''
    Decorator to run a function that requires the use of a docker.Client()
    instance.
    '''
    @functools.wraps(wrapped)
    def wrapper(*args, **kwargs):
        '''
        Ensure that the client is present
        '''
        client_timeout = __context__.get('docker.timeout', CLIENT_TIMEOUT)
        _get_client(timeout=client_timeout)
        return wrapped(*args, **salt.utils.clean_kwargs(**kwargs))
    return wrapper


def _ensure_exists(wrapped):
    '''
    Decorator to ensure that the named container exists.
    '''
    @functools.wraps(wrapped)
    def wrapper(name, *args, **kwargs):
        '''
        Check for container existence and raise an error if it does not exist
        '''
        if not exists(name):
            raise CommandExecutionError(
                'Container \'{0}\' does not exist'.format(name)
            )
        return wrapped(name, *args, **salt.utils.clean_kwargs(**kwargs))
    return wrapper


def _refresh_mine_cache(wrapped):
    '''
    Decorator to trigger a refresh of salt mine data.
    '''
    @functools.wraps(wrapped)
    def wrapper(*args, **kwargs):
        '''
        refresh salt mine on exit.
        '''
        returned = wrapped(*args, **salt.utils.clean_kwargs(**kwargs))
        __salt__['mine.send']('dockerng.ps', verbose=True, all=True, host=True)
        return returned
    return wrapper


# Helper functions
def _change_state(name, action, expected, *args, **kwargs):
    '''
    Change the state of a container
    '''
    pre = state(name)
    if action != 'restart' and pre == expected:
        return {'result': False,
                'state': {'old': expected, 'new': expected},
                'comment': ('Container \'{0}\' already {1}'
                            .format(name, expected))}
    response = _client_wrapper(action, name, *args, **kwargs)
    _clear_context()
    try:
        post = state(name)
    except CommandExecutionError:
        # Container doesn't exist anymore
        post = None
    ret = {'result': post == expected,
           'state': {'old': pre, 'new': post}}
    if action == 'wait':
        ret['exit_status'] = response
    return ret


def _clear_context():
    '''
    Clear the state/exists values stored in context
    '''
    # Can't use 'for key in __context__' or six.iterkeys(__context__) because
    # an exception will be raised if the size of the dict is modified during
    # iteration.
    keep_context = (
        'docker.client', 'docker.exec_driver', 'dockerng._pull_status',
        'docker.docker_version', 'docker.docker_py_version'
    )
    for key in list(__context__):
        try:
            if key.startswith('docker.') and key not in keep_context:
                __context__.pop(key)
        except AttributeError:
            pass


def _get_client(timeout=None):
    '''
    Obtains a connection to a docker API (socket or URL) based on config.get
    mechanism (pillar -> grains)

    By default it will use the base docker-py defaults which
    at the time of writing are using the local socket and
    the 1.4 API

    Set those keys in your configuration tree somehow:

        - docker.url: URL to the docker service
        - docker.version: API version to use (default: "auto")
    '''
    if 'docker.client' not in __context__:
        client_kwargs = {}
        for key, val in (('base_url', 'docker.url'),
                         ('version', 'docker.version')):
            param = __salt__['config.get'](val, NOTSET)
            if param is not NOTSET:
                client_kwargs[key] = param

        if 'base_url' not in client_kwargs and 'DOCKER_HOST' in os.environ:
            # Check if the DOCKER_HOST environment variable has been set
            client_kwargs['base_url'] = os.environ.get('DOCKER_HOST')

        if 'version' not in client_kwargs:
            # Let docker-py auto detect docker version incase
            # it's not defined by user.
            client_kwargs['version'] = 'auto'

        __context__['docker.client'] = docker.Client(**client_kwargs)

    # Set a new timeout if one was passed
    if timeout is not None and __context__['docker.client'].timeout != timeout:
        __context__['docker.client'].timeout = timeout


def _get_md5(name, path):
    '''
    Get the MD5 checksum of a file from a container
    '''
    output = run_stdout(name,
                        'md5sum {0}'.format(pipes.quote(path)),
                        ignore_retcode=True)
    try:
        return output.split()[0]
    except IndexError:
        # Destination file does not exist or could not be accessed
        return None


def _get_exec_driver():
    '''
    Get the method to be used in shell commands
    '''
    contextkey = 'docker.exec_driver'
    '''
    docker-exec won't be used by default until we reach a version where it
    supports running commands as a user other than the effective user of the
    container.

    See: https://groups.google.com/forum/#!topic/salt-users/i6Eq4rf5ml0

    if contextkey in __context__:
        return __context__[contextkey]

    from_config = __salt__['config.get'](contextkey, None)
    if from_config is not None:
        __context__[contextkey] = from_config
    else:
        _version = version()
        if 'VersionInfo' in _version:
            if _version['VersionInfo'] >= (1, 3, 0):
                __context__[contextkey] = 'docker-exec'
        elif distutils.version.LooseVersion(version()['Version']) \
                >= distutils.version.LooseVersion('1.3.0'):
            # LooseVersion is less preferable, but OK as a fallback.
            __context__[contextkey] = 'docker-exec'

    # If the version_info tuple revealed a version < 1.3.0, the key will yet to
    # have been set in __context__, so we'll check if it's there yet and if
    # not, proceed with detecting execution driver from the output of info().
    '''  # pylint: disable=pointless-string-statement
    if contextkey not in __context__:
        from_config = __salt__['config.get'](contextkey, None)
        # This if block can be removed once we make docker-exec a default
        # option, as it is part of the logic in the commented block above.
        if from_config is not None:
            __context__[contextkey] = from_config
            return from_config

        # For old versions of docker, lxc was the only supported driver.
        # This is a sane default.
        driver = info().get('ExecutionDriver', 'lxc-')
        if driver.startswith('lxc-'):
            __context__[contextkey] = 'lxc-attach'
        elif driver.startswith('native-') and HAS_NSENTER:
            __context__[contextkey] = 'nsenter'
        else:
            raise NotImplementedError(
                'Unknown docker ExecutionDriver \'{0}\', or didn\'t find '
                'command to attach to the container'.format(driver)
            )
    return __context__[contextkey]


def _get_repo_tag(image, default_tag='latest'):
    '''
    Resolves the docker repo:tag notation and returns repo name and tag
    '''
    if ':' in image:
        r_name, r_tag = image.rsplit(':', 1)
        if not r_tag:
            # Would happen if some wiseguy requests a tag ending in a colon
            # (e.g. 'somerepo:')
            log.warning(
                'Assuming tag \'{0}\' for repo \'{1}\''
                .format(default_tag, image)
            )
            r_tag = default_tag
    else:
        r_name = image
        r_tag = default_tag
    return r_name, r_tag


def _get_top_level_images(imagedata, subset=None):
    '''
    Returns a list of the top-level images (those which are not parents). If
    ``subset`` (an iterable) is passed, the top-level images in the subset will
    be returned, otherwise all top-level images will be returned.
    '''
    try:
        parents = [imagedata[x]['ParentId'] for x in imagedata]
        filter_ = subset if subset is not None else imagedata
        return [x for x in filter_ if x not in parents]
    except (KeyError, TypeError):
        raise CommandExecutionError(
            'Invalid image data passed to _get_top_level_images(). Please '
            'report this issue. Full image data: {0}'.format(imagedata)
        )


def _prep_pull():
    '''
    Populate __context__ with the current (pre-pull) image IDs (see the
    docstring for _pull_status for more information).
    '''
    __context__['dockerng._pull_status'] = \
        [x[:12] for x in images(all=True)]


def _size_fmt(num):
    '''
    Format bytes as human-readable file sizes
    '''
    try:
        num = int(num)
        if num < 1024:
            return '{0} bytes'.format(num)
        num /= 1024.0
        for unit in ('KiB', 'MiB', 'GiB', 'TiB', 'PiB'):
            if num < 1024.0:
                return '{0:3.1f} {1}'.format(num, unit)
            num /= 1024.0
    except Exception:
        log.error('Unable to format file size for \'{0}\''.format(num))
        return 'unknown'


@_docker_client
def _client_wrapper(attr, *args, **kwargs):
    '''
    Common functionality for getting information from a container
    '''
    catch_api_errors = kwargs.pop('catch_api_errors', True)
    func = getattr(__context__['docker.client'], attr)
    if func is None:
        raise SaltInvocationError('Invalid client action \'{0}\''.format(attr))
    err = ''
    try:
        return func(*args, **kwargs)
    except docker.errors.APIError as exc:
        if catch_api_errors:
            # Generic handling of Docker API errors
            raise CommandExecutionError(
                'Error {0}: {1}'.format(exc.response.status_code,
                                        exc.explanation)
            )
        else:
            # Allow API errors to be caught further up the stack
            raise
    except Exception as exc:
        err = '{0}'.format(exc)
    msg = 'Unable to perform {0}'.format(attr)
    if err:
        msg += ': {0}'.format(err)
    raise CommandExecutionError(msg)


@_docker_client
def _image_wrapper(attr, *args, **kwargs):
    '''
    Wrapper to run a docker-py function and return a list of dictionaries
    '''
    catch_api_errors = kwargs.pop('catch_api_errors', True)

    if kwargs.pop('client_auth', False):
        # Set credentials
        registry_auth_config = __pillar__.get('docker-registries', {})
        for key, data in six.iteritems(__pillar__):
            if key.endswith('-docker-registries'):
                registry_auth_config.update(data)

        err = (
            '{0} Docker credentials{1}. Please see the dockerng remote '
            'execution module documentation for information on how to '
            'configure authentication.'
        )
        if not registry_auth_config:
            raise SaltInvocationError(err.format('Missing', ''))
        try:
            for registry, creds in six.iteritems(registry_auth_config):
                __context__['docker.client'].login(
                    creds['username'],
                    password=creds['password'],
                    email=creds.get('email'),
                    registry=registry)
        except KeyError:
            raise SaltInvocationError(
                err.format('Incomplete', ' for registry {0}'.format(registry))
            )
        client_timeout = kwargs.pop('client_timeout', None)
        if client_timeout is not None:
            __context__['docker.client'].timeout = client_timeout

    func = getattr(__context__['docker.client'], attr)
    if func is None:
        raise SaltInvocationError('Invalid client action \'{0}\''.format(attr))
    ret = []
    try:
        output = func(*args, **kwargs)
        if not kwargs.get('stream', False):
            output = output.splitlines()
        for line in output:
            ret.append(json.loads(line))
    except docker.errors.APIError as exc:
        if catch_api_errors:
            # Generic handling of Docker API errors
            raise CommandExecutionError(
                'Error {0}: {1}'.format(exc.response.status_code,
                                        exc.explanation)
            )
        else:
            # Allow API errors to be caught further up the stack
            raise
    except Exception as exc:
        raise CommandExecutionError(
            'Error occurred performing docker {0}: {1}'.format(attr, exc)
        )

    return ret


def _build_status(data, item):
    '''
    Process a status update from a docker build, updating the data structure
    '''
    stream = item['stream']
    if 'Running in' in stream:
        data.setdefault('Intermediate_Containers', []).append(
            stream.rstrip().split()[-1])
    if 'Successfully built' in stream:
        data['Id'] = stream.rstrip().split()[-1]


def _import_status(data, item, repo_name, repo_tag):
    '''
    Process a status update from docker import, updating the data structure
    '''
    status = item['status']
    try:
        if 'Downloading from' in status:
            return
        elif all(x in string.hexdigits for x in status):
            # Status is an image ID
            data['Image'] = '{0}:{1}'.format(repo_name, repo_tag)
            data['Id'] = status
    except (AttributeError, TypeError):
        pass


def _pull_status(data, item):
    '''
    Process a status update from a docker pull, updating the data structure.

    For containers created with older versions of Docker, there is no
    distinction in the status updates between layers that were already present
    (and thus not necessary to download), and those which were actually
    downloaded. Because of this, any function that needs to invoke this
    function needs to pre-fetch the image IDs by running _prep_pull() in any
    function that calls _pull_status(). It is important to grab this
    information before anything is pulled so we aren't looking at the state of
    the images post-pull.

    We can't rely on the way that __context__ is utilized by the images()
    function, because by design we clear the relevant context variables once
    we've made changes to allow the next call to images() to pick up any
    changes that were made.
    '''
    def _already_exists(id_):
        '''
        Layer already exists
        '''
        already_pulled = data.setdefault('Layers', {}).setdefault(
            'Already_Pulled', [])
        if id_ not in already_pulled:
            already_pulled.append(id_)

    def _new_layer(id_):
        '''
        Pulled a new layer
        '''
        pulled = data.setdefault('Layers', {}).setdefault(
            'Pulled', [])
        if id_ not in pulled:
            pulled.append(id_)

    if 'dockerng._pull_status' not in __context__:
        log.warning(
            '_pull_status context variable was not populated, information on '
            'downloaded layers may be inaccurate. Please report this to the '
            'SaltStack development team, and if possible include the image '
            '(and tag) that was being pulled.'
        )
        __context__['dockerng._pull_status'] = NOTSET
    status = item['status']
    if status == 'Already exists':
        _already_exists(item['id'])
    elif status in 'Pull complete':
        _new_layer(item['id'])
    elif status.startswith('Status: '):
        data['Status'] = status[8:]
    elif status == 'Download complete':
        if __context__['dockerng._pull_status'] is not NOTSET:
            id_ = item['id']
            if id_ in __context__['dockerng._pull_status']:
                _already_exists(id_)
            else:
                _new_layer(id_)


def _push_status(data, item):
    '''
    Process a status update from a docker push, updating the data structure
    '''
    status = item['status']
    if 'id' in item:
        if 'already pushed' in status:
            # Layer already exists
            already_pushed = data.setdefault('Layers', {}).setdefault(
                'Already_Pushed', [])
            already_pushed.append(item['id'])
        elif 'successfully pushed' in status:
            # Pushed a new layer
            pushed = data.setdefault('Layers', {}).setdefault(
                'Pushed', [])
            pushed.append(item['id'])
    else:
        try:
            image_id = re.match(
                r'Pushing tags? for rev \[([0-9a-f]+)',
                status
            ).group(1)
        except AttributeError:
            return
        else:
            data['Id'] = image_id


def _error_detail(data, item):
    '''
    Process an API error, updating the data structure
    '''
    err = item['errorDetail']
    if 'code' in err:
        msg = '{1}: {2}'.format(
            item['errorDetail']['code'],
            item['errorDetail']['message'],
        )
    else:
        msg = item['errorDetail']['message']
    data.append(msg)


def _validate_input(action,
                    kwargs,
                    validate_ip_addrs=True):
    '''
    Perform validation on kwargs. Checks each key in kwargs against the
    VALID_CONTAINER_OPTS dict and if the value is None, looks for a local
    function named in the format _valid_<kwarg> and calls that.

    The validation functions don't need to return anything, they just need to
    raise a SaltInvocationError if the validation fails.

    Where needed, this function also performs translation on the input,
    formatting it in a way that will allow it to be passed to either
    docker.client.Client.create_container() or
    docker.client.Client.start().
    '''
    # Import here so that these modules are available when _validate_input is
    # imported into the state module.
    import os  # pylint: disable=reimported,redefined-outer-name
    import shlex

    # Simple type validation
    def _valid_bool(key):  # pylint: disable=unused-variable
        '''
        Ensure that the passed value is a boolean
        '''
        if not isinstance(kwargs[key], bool):
            raise SaltInvocationError(key + ' must be True or False')

    def _valid_dict(key):  # pylint: disable=unused-variable
        '''
        Ensure that the passed value is a dictionary
        '''
        if not isinstance(kwargs[key], dict):
            raise SaltInvocationError(key + ' must be a dictionary')

    def _valid_number(key):  # pylint: disable=unused-variable
        '''
        Ensure that the passed value is an int or float
        '''
        if not isinstance(kwargs[key], (six.integer_types, float)):
            raise SaltInvocationError(
                key + ' must be a number (integer or floating-point)'
            )

    def _valid_string(key):  # pylint: disable=unused-variable
        '''
        Ensure that the passed value is a string
        '''
        if not isinstance(kwargs[key], six.string_types):
            raise SaltInvocationError(key + ' must be a string')

    def _valid_stringlist(key):  # pylint: disable=unused-variable
        '''
        Ensure that the passed value is a list of strings
        '''
        if isinstance(kwargs[key], six.string_types):
            kwargs[key] = kwargs[key].split(',')
        if not isinstance(kwargs[key], list) \
                or not all([isinstance(x, six.string_types)
                            for x in kwargs[key]]):
            raise SaltInvocationError(key + ' must be a list of strings')

    def _valid_dictlist(key):  # pylint: disable=unused-variable
        '''
        Ensure the passed value is a list of dictionaries.
        '''
        if not salt.utils.is_dictlist(kwargs[key]):
            raise SaltInvocationError(key + ' must be a list of dictionaries.')

    # Custom validation functions for container creation options
    def _valid_command():  # pylint: disable=unused-variable
        '''
        Must be either a string or a list of strings. Value will be translated
        to a list of strings
        '''
        if kwargs.get('command') is None:
            # No need to validate
            return
        if isinstance(kwargs['command'], six.string_types):
            # Translate command into a list of strings
            try:
                kwargs['command'] = shlex.split(kwargs['command'])
            except AttributeError:
                pass
        try:
            _valid_stringlist('command')
        except SaltInvocationError:
            raise SaltInvocationError(
                'command/cmd must be a string or list of strings'
            )

    def _valid_user():  # pylint: disable=unused-variable
        '''
        Can be either an integer >= 0 or a string
        '''
        if kwargs.get('user') is None:
            # No need to validate
            return
        if isinstance(kwargs['user'], six.string_types) \
                or isinstance(kwargs['user'], six.integer_types) \
                and kwargs['user'] >= 0:
            # Either an int or a string int will work when creating the
            # container, so just force this to be a string.
            kwargs['user'] = str(kwargs['user'])
            return
        raise SaltInvocationError('user must be a string or a uid')

    def _valid_memory():  # pylint: disable=unused-variable
        '''
        must be a positive integer
        '''
        if __context__.pop('validation.docker.memory', False):
            # Don't perform validation again, we already did this
            return
        try:
            kwargs['memory'] = salt.utils.human_size_to_bytes(kwargs['memory'])
        except ValueError:
            raise SaltInvocationError(
                'memory must be an integer, or an integer followed by '
                'K, M, G, T, or P (example: 512M)'
            )
        if kwargs['memory'] < 0:
            raise SaltInvocationError('memory must be a positive integer')
        __context__['validation.docker.memory'] = True

    def _valid_memory_swap():  # pylint: disable=unused-variable
        '''
        memory_swap can be -1 (swap disabled) or >= memory
        '''
        # Ensure that memory was validated first, because we need the munged
        # version of it below.
        _valid_memory()
        try:
            kwargs['memory_swap'] = \
                salt.utils.human_size_to_bytes(kwargs['memory_swap'])
        except ValueError:
            if kwargs['memory_swap'] in -1:
                # memory_swap of -1 means swap is disabled
                return
            raise SaltInvocationError(
                'memory must be an integer, or an integer followed by '
                'K, M, G, T, or P (example: 512M)'
            )
        if kwargs['memory_swap'] == 0:
            # Swap of 0 means unlimited
            return
        if kwargs['memory_swap'] < kwargs['memory']:
            raise SaltInvocationError(
                'memory_swap cannot be less than memory'
            )

    def _valid_ports():  # pylint: disable=unused-variable
        '''
        Format ports in the documented way:
        http://docker-py.readthedocs.org/en/stable/port-bindings/

        It's possible to pass this as a dict, and indeed it is returned as such
        in the inspect output. Passing port configurations as a dict will work
        with docker-py, but since it is not documented, we will do it as
        documented to prevent possible breakage in the future.
        '''
        if kwargs.get('ports') is None:
            # no need to validate
            return
        if isinstance(kwargs['ports'], six.integer_types):
            kwargs['ports'] = str(kwargs['ports'])
        elif isinstance(kwargs['ports'], list):
            new_ports = [str(x) for x in kwargs['ports']]
            kwargs['ports'] = new_ports
        else:
            try:
                _valid_stringlist('ports')
            except SaltInvocationError:
                raise SaltInvocationError(
                    'ports must be a comma-separated list or Python list'
                )
        new_ports = []
        for item in kwargs['ports']:
            # Have to run str() here again in case the ports were passed in a
            # Python list instead of a string.
            port_num, _, protocol = str(item).partition('/')
            if not port_num.isdigit():
                raise SaltInvocationError(
                    'Invalid port number \'{0}\' in \'ports\' argument'
                    .format(port_num)
                )
            else:
                port_num = int(port_num)
            lc_protocol = protocol.lower()
            if lc_protocol == 'tcp':
                protocol = ''
            elif lc_protocol == 'udp':
                protocol = lc_protocol
            elif lc_protocol != '':
                raise SaltInvocationError(
                    'Invalid protocol \'{0}\' for port {1} in \'ports\' '
                    'argument'.format(protocol, port_num)
                )
            if protocol:
                new_ports.append((port_num, protocol))
            else:
                new_ports.append(port_num)
        kwargs['ports'] = new_ports

    def _valid_working_dir():  # pylint: disable=unused-variable
        '''
        Must be an absolute path
        '''
        if kwargs.get('working_dir') is None:
            # No need to validate
            return
        _valid_string('working_dir')
        if not os.path.isabs(kwargs['working_dir']):
            raise SaltInvocationError('working_dir must be an absolute path')

    def _valid_entrypoint():  # pylint: disable=unused-variable
        '''
        Must be a string or list of strings
        '''
        if kwargs.get('entrypoint') is None:
            # No need to validate
            return
        if isinstance(kwargs['entrypoint'], six.string_types):
            # Translate entrypoint into a list of strings
            try:
                kwargs['entrypoint'] = shlex.split(kwargs['entrypoint'])
            except AttributeError:
                pass
        try:
            _valid_stringlist('entrypoint')
        except SaltInvocationError:
            raise SaltInvocationError(
                'entrypoint must be a string or list of strings'
            )

    def _valid_environment():  # pylint: disable=unused-variable
        '''
        Can be a list of VAR=value strings, a dictionary, or a single env var
        represented as a string. Data will be munged into a dictionary.
        '''
        if kwargs.get('environment') is None:
            # No need to validate
            return
        if isinstance(kwargs['environment'], list):
            repacked_env = {}
            for env_var in kwargs['environment']:
                try:
                    key, val = env_var.split('=')
                except AttributeError:
                    raise SaltInvocationError(
                        'Invalid environment variable definition \'{0}\''
                        .format(env_var)
                    )
                else:
                    if key in repacked_env:
                        raise SaltInvocationError(
                            'Duplicate environment variable \'{0}\''
                            .format(key)
                        )
                    if not isinstance(val, six.string_types):
                        raise SaltInvocationError(
                            'Environment values must be strings {key}=\'{val}\''
                            .format(key=key, val=val))
                    repacked_env[key] = val
            kwargs['environment'] = repacked_env
        elif isinstance(kwargs['environment'], dict):
            for key, val in six.iteritems(kwargs['environment']):
                if not isinstance(val, six.string_types):
                    raise SaltInvocationError(
                        'Environment values must be strings {key}=\'{val}\''
                        .format(key=key, val=val))
        elif not isinstance(kwargs['environment'], dict):
            raise SaltInvocationError(
                'Invalid environment configuration. See the documentation for '
                'proper usage.'
            )

    def _valid_volumes():  # pylint: disable=unused-variable
        '''
        Must be a list of absolute paths
        '''
        if kwargs.get('volumes') is None:
            # No need to validate
            return
        try:
            _valid_stringlist('volumes')
            if not all(os.path.isabs(x) for x in kwargs['volumes']):
                raise SaltInvocationError()
        except SaltInvocationError:
            raise SaltInvocationError(
                'volumes must be a list of absolute paths'
            )

    def _valid_cpuset():  # pylint: disable=unused-variable
        '''
        Must be a string. If a string integer is passed, convert it to a
        string.
        '''
        if kwargs.get('cpuset') is None:
            # No need to validate
            return
        if isinstance(kwargs['cpuset'], six.integer_types):
            kwargs['cpuset'] = str(kwargs['cpuset'])
        try:
            _valid_string('cpuset')
        except SaltInvocationError:
            raise SaltInvocationError('cpuset must be a string or integer')

    # Custom validation functions for runtime options
    def _valid_binds():  # pylint: disable=unused-variable
        '''
        Must be a string or list of strings with bind mount information
        '''
        if kwargs.get('binds') is None:
            # No need to validate
            return
        err = (
            'Invalid binds configuration. See the documentation for proper '
            'usage.'
        )
        if isinstance(kwargs['binds'], six.integer_types):
            kwargs['binds'] = str(kwargs['binds'])
        try:
            _valid_stringlist('binds')
        except SaltInvocationError:
            raise SaltInvocationError(err)
        new_binds = {}
        for bind in kwargs['binds']:
            bind_parts = bind.split(':')
            num_bind_parts = len(bind_parts)
            if num_bind_parts == 2:
                host_path, container_path = bind_parts
                read_only = False
            elif num_bind_parts == 3:
                host_path, container_path, read_only = bind_parts
                if read_only == 'ro':
                    read_only = True
                elif read_only == 'rw':
                    read_only = False
                else:
                    raise SaltInvocationError(
                        'Invalid read-only configuration for bind {0}, must '
                        'be either \'ro\' or \'rw\''
                        .format(host_path + '/' + container_path)
                    )
            else:
                raise SaltInvocationError(err)

            if not os.path.isabs(host_path):
                raise SaltInvocationError(
                    'Host path {0} in bind {1} is not absolute'
                    .format(host_path, bind)
                )
            if not os.path.isabs(container_path):
                raise SaltInvocationError(
                    'Container path {0} in bind {1} is not absolute'
                    .format(container_path, bind)
                )
            new_binds[host_path] = {'bind': container_path, 'ro': read_only}
        kwargs['binds'] = new_binds

    def _valid_links():  # pylint: disable=unused-variable
        '''
        Must be a list of colon-delimited mappings
        '''
        if kwargs.get('links') is None:
            # No need to validate
            return
        err = 'Invalid format for links. See documentaion for proper usage.'
        try:
            _valid_stringlist('links')
        except SaltInvocationError:
            raise SaltInvocationError(
                'links must be a comma-separated list or Python list'
            )
        new_links = []
        for item in kwargs['links']:
            try:
                link_name, link_alias = item.split(':')
            except ValueError:
                raise SaltInvocationError(err)
            else:
                if not link_name.startswith('/'):
                    # Normalize container name to make comparisons simpler
                    link_name = '/' + link_name
            new_links.append((link_name, link_alias))
        kwargs['links'] = new_links

    def _valid_dns():  # pylint: disable=unused-variable
        '''
        Must be a list of mappings or a dictionary
        '''
        if kwargs.get('dns') is None:
            # No need to validate
            return
        if isinstance(kwargs['dns'], six.string_types):
            kwargs['dns'] = kwargs['dns'].split(',')
        if not isinstance(kwargs['dns'], list):
            raise SaltInvocationError(
                'dns must be a comma-separated list or Python list'
            )
        if validate_ip_addrs:
            errors = []
            for addr in kwargs['dns']:
                try:
                    if not salt.utils.network.is_ip(addr):
                        errors.append(
                            'dns nameserver \'{0}\' is not a valid IP address'
                            .format(addr)
                        )
                except RuntimeError:
                    pass
            if errors:
                raise SaltInvocationError('; '.join(errors))

    def _valid_port_bindings():  # pylint: disable=unused-variable
        '''
        Must be a string or list of strings with port binding information
        '''
        if kwargs.get('port_bindings') is None:
            # No need to validate
            return
        err = (
            'Invalid port_bindings configuration. See the documentation for '
            'proper usage.'
        )
        if isinstance(kwargs['port_bindings'], six.integer_types):
            kwargs['port_bindings'] = str(kwargs['port_bindings'])
        try:
            _valid_stringlist('port_bindings')
        except SaltInvocationError:
            raise SaltInvocationError(err)
        new_port_bindings = {}
        for binding in kwargs['port_bindings']:
            bind_parts = binding.split(':')
            num_bind_parts = len(bind_parts)
            if num_bind_parts == 1:
                container_port = str(bind_parts[0])
                if container_port == '':
                    raise SaltInvocationError(err)
                bind_val = None
            elif num_bind_parts == 2:
                if any(x == '' for x in bind_parts):
                    raise SaltInvocationError(err)
                host_port, container_port = bind_parts
                if not host_port.isdigit():
                    raise SaltInvocationError(
                        'Invalid host port \'{0}\' for port {1} in '
                        'port_bindings'.format(host_port, container_port)
                    )
                bind_val = int(host_port)
            elif num_bind_parts == 3:
                host_ip, host_port, container_port = bind_parts
                if validate_ip_addrs:
                    try:
                        if not salt.utils.network.is_ip(host_ip):
                            raise SaltInvocationError(
                                'Host IP \'{0}\' in port_binding {1} is not a '
                                'valid IP address'.format(host_ip, binding)
                            )
                    except RuntimeError:
                        pass
                if host_port == '':
                    bind_val = (host_ip,)
                elif not host_port.isdigit():
                    raise SaltInvocationError(
                        'Invalid host port \'{0}\' for port {1} in '
                        'port_bindings'.format(host_port, container_port)
                    )
                else:
                    bind_val = (host_ip, int(host_port))
            else:
                raise SaltInvocationError(err)
            port_num, _, protocol = container_port.partition('/')
            if not port_num.isdigit():
                raise SaltInvocationError(
                    'Invalid container port number \'{0}\' in '
                    'port_bindings argument'.format(port_num)
                )
            lc_protocol = protocol.lower()
            if lc_protocol in ('', 'tcp'):
                container_port = int(port_num)
            elif lc_protocol == 'udp':
                container_port = port_num + '/' + lc_protocol
            else:
                raise SaltInvocationError(err)
            new_port_bindings.setdefault(container_port, []).append(bind_val)
        kwargs['port_bindings'] = new_port_bindings

    def _valid_volumes_from():  # pylint: disable=unused-variable
        '''
        Must be a string or list of strings
        '''
        if isinstance(kwargs['volumes_from'], six.integer_types):
            # Handle cases where a container's name is numeric
            kwargs['volumes_from'] = str(kwargs['volumes_from'])
        try:
            _valid_stringlist('volumes_from')
        except SaltInvocationError:
            raise SaltInvocationError(
                'volumes_from must be a string or list of strings'
            )

    def _valid_network_mode():  # pylint: disable=unused-variable
        '''
        Must be one of several possible string types
        '''
        if kwargs.get('network_mode') is None:
            # No need to validate
            return
        try:
            _valid_string('network_mode')
            if kwargs['network_mode'] in ('bridge', 'host'):
                return
            elif kwargs['network_mode'].startswith('container:') \
                    and kwargs['network_mode'] != 'container:':
                # Ensure that the user didn't just pass 'container:', because
                # that would be invalid.
                return
            raise SaltInvocationError()
        except SaltInvocationError:
            raise SaltInvocationError(
                'network_mode must be one of \'bridge\', \'host\', or '
                '\'container:<id or name>\''
            )

    def _valid_restart_policy():  # pylint: disable=unused-variable
        '''
        Must be one of several possible string types
        '''
        if kwargs['restart_policy'] is None:
            # No need to validate
            return
        if isinstance(kwargs['restart_policy'], six.string_types):
            try:
                pol_name, count = kwargs['restart_policy'].split(':')
            except ValueError:
                pol_name = kwargs['restart_policy']
                count = '0'
            if not count.isdigit():
                raise SaltInvocationError(
                    'Invalid retry count \'{0}\' in restart_policy, '
                    'must be an integer'.format(count)
                )
            count = int(count)
            if pol_name == 'always' and count != 0:
                log.warning(
                    'Using \'always\' restart_policy. Retry count will '
                    'be ignored.'
                )
                count = 0
            kwargs['restart_policy'] = {'Name': pol_name,
                                        'MaximumRetryCount': count}

    def _valid_extra_hosts():  # pylint: disable=unused-variable
        '''
        Must be a list of host:ip mappings
        '''
        if kwargs.get('extra_hosts') is None:
            # No need to validate
            return
        try:
            _valid_stringlist('extra_hosts')
        except SaltInvocationError:
            raise SaltInvocationError(
                'extra_hosts must be a comma-separated list or Python list'
            )
        err = (
            'Invalid format for extra_hosts. See documentaion for proper '
            'usage.'
        )
        errors = []
        new_extra_hosts = {}
        for item in kwargs['extra_hosts']:
            try:
                host_name, ip_addr = item.split(':')
            except ValueError:
                raise SaltInvocationError(err)

            if validate_ip_addrs:
                try:
                    if not salt.utils.network.is_ip(ip_addr):
                        errors.append(
                            'Address \'{0}\' for extra_host \'{0}\' is not a '
                            'valid IP address'
                        )
                except RuntimeError:
                    pass
            new_extra_hosts[host_name] = ip_addr
        if errors:
            raise SaltInvocationError('; '.join(errors))

        kwargs['extra_hosts'] = new_extra_hosts

    def _valid_pid_mode():  # pylint: disable=unused-variable
        '''
        Can either be None or 'host'
        '''
        if kwargs.get('pid_mode') not in (None, 'host'):
            raise SaltInvocationError(
                'pid_mode can only be \'host\', if set'
            )

    def _valid_labels():  # pylint: disable=unused-variable
        '''
        Must be a dict or a list of strings
        '''
        if kwargs.get('labels') is None:
            return
        try:
            _valid_stringlist('labels')
        except SaltInvocationError:
            try:
                _valid_dictlist('labels')
            except SaltInvocationError:
                try:
                    _valid_dict('labels')
                except SaltInvocationError:
                    raise SaltInvocationError(
                        'labels can only be a list of strings/dict'
                        ' or a dict containing strings')
                else:
                    new_labels = {}
                    for k, v in six.iteritems(kwargs['labels']):
                        new_labels[str(k)] = str(v)
                    kwargs['labels'] = new_labels
            else:
                kwargs['labels'] = salt.utils.repack_dictlist(kwargs['labels'])

    # And now, the actual logic to perform the validation
    if action == 'create':
        valid_opts = VALID_CREATE_OPTS
    elif action == 'runtime':
        valid_opts = VALID_RUNTIME_OPTS
    else:
        raise SaltInvocationError(
            'Invalid validation action \'{0}\''.format(action)
        )

    if 'docker.docker_version' not in __context__:
        # Have to call this func using the __salt__ dunder (instead of just
        # version()) because this _validate_input() will be imported into the
        # state module, and the state module won't have a version() func.
        _version = __salt__['dockerng.version']()
        if 'VersionInfo' not in _version:
            log.warning(
                'Unable to determine docker version. Feature version checking '
                'will be unavailable.'
            )
            docker_version = None
        else:
            docker_version = _version['VersionInfo']
        __context__['docker.docker_version'] = docker_version

    _locals = locals()
    for kwarg in kwargs:
        if kwarg not in valid_opts:
            raise SaltInvocationError('Invalid argument \'{0}\''.format(kwarg))

        # Check for Docker/docker-py compatibility
        compat_errors = []
        if 'min_docker' in valid_opts[kwarg]:
            min_docker = valid_opts[kwarg]['min_docker']
            if __context__['docker.docker_version'] is not None:
                if __context__['docker.docker_version'] < min_docker:
                    compat_errors.append(
                        'The \'{0}\' parameter requires at least Docker {1} '
                        '(detected version {2})'.format(
                            kwarg,
                            '.'.join(min_docker),
                            '.'.join(__context__['docker.docker_version'])
                        )
                    )
        if 'min_docker_py' in valid_opts[kwarg]:
            cur_docker_py = _get_docker_py_versioninfo()
            if cur_docker_py is not None:
                min_docker_py = valid_opts[kwarg]['min_docker_py']
                if cur_docker_py < min_docker_py:
                    compat_errors.append(
                        'The \'{0}\' parameter requires at least docker-py '
                        '{1} (detected version {2})'.format(
                            kwarg,
                            '.'.join(min_docker_py),
                            '.'.join(cur_docker_py)
                        )
                    )
        if compat_errors:
            raise SaltInvocationError('; '.join(compat_errors))

        default_val = valid_opts[kwarg].get('default')
        if kwargs[kwarg] is None:
            if default_val is None:
                # Passed as None and None is the default. Skip validation. This
                # catches cases where user explicitly passes a value of None.
                continue
            else:
                # User explicitly passed None for an option that cannot be
                # None, don't let them do this.
                raise SaltInvocationError(kwarg + ' cannot be None')

        validator = valid_opts[kwarg].get('validator')
        if validator is None:
            # Look for custom validation function
            validator = kwarg
            validation_arg = ()
        else:
            validation_arg = (kwarg,)
        key = '_valid_' + validator
        if key not in _locals:
            raise SaltInvocationError(
                'Validator function missing for argument \'{0}\'. Please '
                'report this.'.format(kwarg)
            )
        # Run validation function
        _locals[key](*validation_arg)

    # Clear any context variables created during validation process
    for key in list(__context__):
        try:
            if key.startswith('validation.docker.'):
                __context__.pop(key)
        except AttributeError:
            pass


# Functions for information gathering
def depends(name):
    '''
    Returns the containers and images, if any, which depend on the given image

    name
        Name or ID of image


    **RETURN DATA**

    A dictionary containing the following keys:

    - ``Containers`` - A list of containers which depend on the specified image
    - ``Images`` - A list of IDs of images which depend on the specified image


    CLI Example:

    .. code-block:: bash

        salt myminion dockerng.depends myimage
        salt myminion dockerng.depends 0123456789ab
    '''
    # Resolve tag or short-SHA to full SHA
    image_id = inspect_image(name)['Id']

    container_depends = []
    for container in six.itervalues(ps_(all=True, verbose=True)):
        if container['Info']['Image'] == image_id:
            container_depends.extend(
                [x.lstrip('/') for x in container['Names']]
            )

    return {
        'Containers': container_depends,
        'Images': [x[:12] for x, y in six.iteritems(images(all=True))
                   if y['ParentId'] == image_id]
    }


@_ensure_exists
def diff(name):
    '''
    Get information on changes made to container's filesystem since it was
    created. Equivalent to running the ``docker diff`` Docker CLI command.

    name
        Container name or ID


    **RETURN DATA**

    A dictionary containing any of the following keys:

    - ``Added`` - A list of paths that were added.
    - ``Changed`` - A list of paths that were changed.
    - ``Deleted`` - A list of paths that were deleted.

    These keys will only be present if there were changes, so if the container
    has no differences the return dict will be empty.


    CLI Example:

    .. code-block:: bash

        salt myminion dockerng.diff mycontainer
    '''
    changes = _client_wrapper('diff', name)
    kind_map = {0: 'Changed', 1: 'Added', 2: 'Deleted'}
    ret = {}
    for change in changes:
        key = kind_map.get(change['Kind'], 'Unknown')
        ret.setdefault(key, []).append(change['Path'])
    if 'Unknown' in ret:
        log.error(
            'Unknown changes detected in docker.diff of container {0}. '
            'This is probably due to a change in the Docker API. Please '
            'report this to the SaltStack developers'.format(name)
        )
    return ret


def exists(name):
    '''
    Check if a given container exists

    name
        Container name or ID


    **RETURN DATA**

    A boolean (``True`` if the container exists, otherwise ``False``)


    CLI Example:

    .. code-block:: bash

        salt myminion dockerng.exists mycontainer
    '''
    contextkey = 'docker.exists.{0}'.format(name)
    if contextkey in __context__:
        return __context__[contextkey]
    try:
        _client_wrapper('inspect_container', name, catch_api_errors=False)
    except docker.errors.APIError:
        __context__[contextkey] = False
    else:
        __context__[contextkey] = True
    return __context__[contextkey]


def history(name, quiet=False):
    '''
    Return the history for an image. Equivalent to running the ``docker
    history`` Docker CLI command.

    name
        Container name or ID

    quiet : False
        If ``True``, the return data will simply be a list of the commands run
        to build the container.

        .. code-block:: bash

            $ salt myminion dockerng.history nginx:latest quiet=True
            myminion:
                - FROM scratch
                - ADD file:ef063ed0ae9579362871b9f23d2bc0781ef7cd4de6ac822052cf6c9c5a12b1e2 in /
                - CMD [/bin/bash]
                - MAINTAINER NGINX Docker Maintainers "docker-maint@nginx.com"
                - apt-key adv --keyserver pgp.mit.edu --recv-keys 573BFD6B3D8FBC641079A6ABABF5BD827BD9BF62
                - echo "deb http://nginx.org/packages/mainline/debian/ wheezy nginx" >> /etc/apt/sources.list
                - ENV NGINX_VERSION=1.7.10-1~wheezy
                - apt-get update &&     apt-get install -y ca-certificates nginx=${NGINX_VERSION} &&     rm -rf /var/lib/apt/lists/*
                - ln -sf /dev/stdout /var/log/nginx/access.log
                - ln -sf /dev/stderr /var/log/nginx/error.log
                - VOLUME [/var/cache/nginx]
                - EXPOSE map[80/tcp:{} 443/tcp:{}]
                - CMD [nginx -g daemon off;]
                        https://github.com/saltstack/salt/pull/22421


    **RETURN DATA**

    If ``quiet=False``, the return value will be a list of dictionaries
    containing information about each step taken to build the image. The keys
    in each step include the following:

    - ``Command`` - The command executed in this build step
    - ``Id`` - Layer ID
    - ``Size`` - Cumulative image size, in bytes
    - ``Size_Human`` - Cumulative image size, in human-readable units
    - ``Tags`` - Tag(s) assigned to this layer
    - ``Time_Created_Epoch`` - Time this build step was completed (Epoch
      time)
    - ``Time_Created_Local`` - Time this build step was completed (Minion's
      local timezone)


    CLI Example:

    .. code-block:: bash

        salt myminion dockerng.exists mycontainer
    '''
    response = _client_wrapper('history', name)
    key_map = {
        'CreatedBy': 'Command',
        'Created': 'Time_Created_Epoch',
    }
    command_prefix = re.compile(r'^/bin/sh -c (?:#\(nop\) )?')
    ret = []
    # history is most-recent first, reverse this so it is ordered top-down
    for item in reversed(response):
        step = {}
        for key, val in six.iteritems(item):
            step_key = key_map.get(key, key)
            if step_key == 'Command':
                if not val:
                    # We assume that an empty build step is 'FROM scratch'
                    val = 'FROM scratch'
                else:
                    val = command_prefix.sub('', val)
            step[step_key] = val
        if 'Time_Created_Epoch' in step:
            step['Time_Created_Local'] = \
                time.strftime(
                    '%Y-%m-%d %H:%M:%S %Z',
                    time.localtime(step['Time_Created_Epoch'])
                )
        for param in ('Size',):
            if param in step:
                step['{0}_Human'.format(param)] = _size_fmt(step[param])
        ret.append(copy.deepcopy(step))
    if quiet:
        return [x.get('Command') for x in ret]
    return ret


def images(verbose=False, **kwargs):
    '''
    Returns information about the Docker images on the Minion. Equivalent to
    running the ``docker images`` Docker CLI command.

    all : False
        If ``True``, untagged images will also be returned

    verbose : False
        If ``True``, a ``docker inspect`` will be run on each image returned.


    **RETURN DATA**

    A dictionary with each key being an image ID, and each value some general
    info about that image (time created, size, tags associated with the image,
    etc.)


    CLI Example:

    .. code-block:: bash

        salt myminion dockerng.images
        salt myminion dockerng.images all=True
    '''
    if 'docker.images' not in __context__:
        response = _client_wrapper('images', all=kwargs.get('all', False))
        key_map = {
            'Created': 'Time_Created_Epoch',
        }
        for img in response:
            img_id = img.pop('Id', None)
            if img_id is None:
                continue
            for item in img:
                img_state = 'untagged' \
                    if img['RepoTags'] == ['<none>:<none>'] \
                    else 'tagged'
                bucket = __context__.setdefault('docker.images', {})
                bucket = bucket.setdefault(img_state, {})
                img_key = key_map.get(item, item)
                bucket.setdefault(img_id, {})[img_key] = img[item]
            if 'Time_Created_Epoch' in bucket.get(img_id, {}):
                bucket[img_id]['Time_Created_Local'] = \
                    time.strftime(
                        '%Y-%m-%d %H:%M:%S %Z',
                        time.localtime(bucket[img_id]['Time_Created_Epoch'])
                    )
            for param in ('Size', 'VirtualSize'):
                if param in bucket.get(img_id, {}):
                    bucket[img_id]['{0}_Human'.format(param)] = \
                        _size_fmt(bucket[img_id][param])

    context_data = __context__.get('docker.images', {})
    ret = copy.deepcopy(context_data.get('tagged', {}))
    if kwargs.get('all', False):
        ret.update(copy.deepcopy(context_data.get('untagged', {})))

    # If verbose info was requested, go get it
    if verbose:
        for img_id in ret:
            ret[img_id]['Info'] = inspect_image(img_id)

    return ret


@_docker_client
def info():
    '''
    Returns a dictionary of system-wide information. Equivalent to running
    the ``docker info`` Docker CLI command.

    CLI Example:

    .. code-block:: bash

        salt myminion dockerng.info
    '''
    return _client_wrapper('info')


def inspect(name):
    '''
    This is a generic container/image inspecton function. It will first attempt
    to get container information for the passed name/ID using
    :py:func:`docker.inspect_container
    <salt.modules.dockerng.inspect_container>`, and then will try to get image
    information for the passed name/ID using :py:func:`docker.inspect_image
    <salt.modules.dockerng.inspect_image>`. If it is already known that the
    name/ID is an image, it is slightly more efficient to use
    :py:func:`docker.inspect_image <salt.modules.dockerng.inspect_image>`.

    name
        Container/image name or ID


    **RETURN DATA**

    A dictionary of container/image information


    CLI Example:

    .. code-block:: bash

        salt myminion dockerng.inspect mycontainer
        salt myminion dockerng.inspect busybox
    '''
    try:
        return inspect_container(name)
    except CommandExecutionError as exc:
        if 'does not exist' not in exc.strerror:
            raise
    try:
        return inspect_image(name)
    except CommandExecutionError as exc:
        if not exc.strerror.startswith('Error 404'):
            raise
    raise CommandExecutionError(
        'Error 404: No such image/container: {0}'.format(name)
    )


@_ensure_exists
def inspect_container(name):
    '''
    Retrieves container information. Equivalent to running the ``docker
    inspect`` Docker CLI command, but will only look for container information.

    name
        Container name or ID


    **RETURN DATA**

    A dictionary of container information


    CLI Example:

    .. code-block:: bash

        salt myminion dockerng.inspect_container mycontainer
        salt myminion dockerng.inspect_container 0123456789ab
    '''
    return _client_wrapper('inspect_container', name)


def inspect_image(name):
    '''
    Retrieves image information. Equivalent to running the ``docker inspect``
    Docker CLI command, but will only look for image information.

    name
        Image name or ID


    **RETURN DATA**

    A dictionary of image information


    CLI Examples:

    .. code-block:: bash

        salt myminion dockerng.inspect_image busybox
        salt myminion dockerng.inspect_image centos:6
        salt myminion dockerng.inspect_image 0123456789ab
    '''
    ret = _client_wrapper('inspect_image', name)
    for param in ('Size', 'VirtualSize'):
        if param in ret:
            ret['{0}_Human'.format(param)] = _size_fmt(ret[param])
    return ret


def list_containers(**kwargs):
    '''
    Returns a list of containers by name. This is different from
    :py:func:`dockerng.ps <salt.modules.dockerng.ps_>` in that
    :py:func:`dockerng.ps <salt.modules.dockerng.ps_>` returns its results
    organized by container ID.

    all : False
        If ``True``, stopped containers will be included in return data

    CLI Example:

    .. code-block:: bash

        salt myminion dockerng.inspect_image <image>
    '''
    ret = set()
    for item in six.itervalues(ps_(all=kwargs.get('all', False))):
        names = item.get('Names')
        if not names:
            continue
        for c_name in [x.lstrip('/') for x in names or []]:
            ret.add(c_name)
    return sorted(ret)


def list_tags():
    '''
    Returns a list of tagged images

    CLI Example:

    .. code-block:: bash

        salt myminion dockerng.list_tags
    '''
    ret = set()
    for item in six.itervalues(images()):
        for repo_tag in item['RepoTags']:
            ret.add(repo_tag)
    return sorted(ret)


def logs(name):
    '''
    Returns the logs for the container. Equivalent to running the ``docker
    logs`` Docker CLI command.

    name
        Container name or ID

    CLI Example:

    .. code-block:: bash

        salt myminion dockerng.logs mycontainer
    '''
    return _client_wrapper('logs', name)


@_ensure_exists
def pid(name):
    '''
    Returns the PID of a container

    name
        Container name or ID

    CLI Example:

    .. code-block:: bash

        salt myminion dockerng.pid mycontainer
        salt myminion dockerng.pid 0123456789ab
    '''
    return inspect_container(name)['State']['Pid']


@_ensure_exists
def port(name, private_port=None):
    '''
    Returns port mapping information for a given container. Equivalent to
    running the ``docker port`` Docker CLI command.

    name
        Container name or ID

    private_port : None
        If specified, get information for that specific port. Can be specified
        either as a port number (i.e. ``5000``), or as a port number plus the
        protocol (i.e. ``5000/udp``).

        If this argument is omitted, all port mappings will be returned.


    **RETURN DATA**

    A dictionary of port mappings, with the keys being the port and the values
    being the mapping(s) for that port.


    CLI Examples:

    .. code-block:: bash

        salt myminion dockerng.port mycontainer
        salt myminion dockerng.port mycontainer 5000
        salt myminion dockerng.port mycontainer 5000/udp
    '''
    # docker.client.Client.port() doesn't do what we need, so just inspect the
    # container and get the information from there. It's what they're already
    # doing (poorly) anyway.
    mappings = inspect_container(name).get('NetworkSettings', {}).get(
        'Ports', {})
    if not mappings:
        return {}

    if private_port is None:
        pattern = '*'
    else:
        # Sanity checks
        if isinstance(private_port, six.integer_types):
            pattern = '{0}/*'.format(private_port)
        else:
            err = (
                'Invalid private_port \'{0}\'. Must either be a port number, '
                'or be in port/protocol notation (e.g. 5000/tcp)'
                .format(private_port)
            )
            try:
                port_num, _, protocol = private_port.partition('/')
                protocol = protocol.lower()
                if not port_num.isdigit() or protocol not in ('tcp', 'udp'):
                    raise SaltInvocationError(err)
                pattern = port_num + '/' + protocol
            except AttributeError:
                raise SaltInvocationError(err)

    return dict((x, mappings[x]) for x in fnmatch.filter(mappings, pattern))


def ps_(filters=None, **kwargs):
    '''
    Returns information about the Docker containers on the Minion. Equivalent
    to running the ``docker ps`` Docker CLI command.

    all : False
        If ``True``, stopped containers will also be returned

    host: False
        If ``True``, local host's network topology will be included

    verbose : False
        If ``True``, a ``docker inspect`` will be run on each container
        returned.

    filters: None
        A dictionary of filters to be processed on the container list.
        Available filters:

          - exited (int): Only containers with specified exit code
          - status (str): One of restarting, running, paused, exited
          - label (str): format either "key" or "key=value"

    **RETURN DATA**

    A dictionary with each key being an container ID, and each value some
    general info about that container (time created, name, command, etc.)


    CLI Example:

    .. code-block:: bash

        salt myminion dockerng.ps
        salt myminion dockerng.ps all=True
        salt myminion dockerng.ps filters="{'label': 'role=web'}"
    '''
<<<<<<< HEAD
    if 'docker.ps' not in __context__:
        response = _client_wrapper('containers', all=True)
        key_map = {
            'Created': 'Time_Created_Epoch',
        }
        for container in response:
            c_id = container.pop('Id', None)
            if c_id is None:
                continue
            for item in container:
                c_state = 'running' \
                    if container.get('Status', '').lower().startswith('up ') \
                    else 'stopped'
                bucket = __context__.setdefault('docker.ps', {}).setdefault(
                    c_state, {})
                c_key = key_map.get(item, item)
                bucket.setdefault(c_id, {})[c_key] = container[item]
            if 'Time_Created_Epoch' in bucket.get(c_id, {}):
                bucket[c_id]['Time_Created_Local'] = \
                    time.strftime(
                        '%Y-%m-%d %H:%M:%S %Z',
                        time.localtime(bucket[c_id]['Time_Created_Epoch'])
                    )
=======
    response = _client_wrapper('containers', all=True, filters=filters)
    key_map = {
        'Created': 'Time_Created_Epoch',
    }
    context_data = {}
    for container in response:
        c_id = container.pop('Id', None)
        if c_id is None:
            continue
        for item in container:
            c_state = 'running' \
                if container['Status'].lower().startswith('up ') \
                else 'stopped'
            bucket = context_data.setdefault(c_state, {})
            c_key = key_map.get(item, item)
            bucket.setdefault(c_id, {})[c_key] = container[item]
        if 'Time_Created_Epoch' in bucket.get(c_id, {}):
            bucket[c_id]['Time_Created_Local'] = \
                time.strftime(
                    '%Y-%m-%d %H:%M:%S %Z',
                    time.localtime(bucket[c_id]['Time_Created_Epoch'])
                )
>>>>>>> 722327ee

    ret = copy.deepcopy(context_data.get('running', {}))
    if kwargs.get('all', False):
        ret.update(copy.deepcopy(context_data.get('stopped', {})))

    # If verbose info was requested, go get it
    if kwargs.get('verbose', False):
        for c_id in ret:
            ret[c_id]['Info'] = inspect_container(c_id)

    if kwargs.get('host', False):
        ret.setdefault(
            'host', {}).setdefault(
                'interfaces', {}).update(__salt__['network.interfaces']())
    return ret


@_ensure_exists
def state(name):
    '''
    Returns the state of the container

    name
        Container name or ID


    **RETURN DATA**

    A string representing the current state of the container (either
    ``running``, ``paused``, or ``stopped``)


    CLI Example:

    .. code-block:: bash

        salt myminion dockerng.state mycontainer
    '''
    contextkey = 'docker.state.{0}'.format(name)
    if contextkey in __context__:
        return __context__[contextkey]
    c_info = inspect_container(name)
    if c_info.get('State', {}).get('Paused', False):
        __context__[contextkey] = 'paused'
    elif c_info.get('State', {}).get('Running', False):
        __context__[contextkey] = 'running'
    else:
        __context__[contextkey] = 'stopped'
    return __context__[contextkey]


def search(name, official=False, trusted=False):
    '''
    Searches the registry for an image

    name
        Search keyword

    official : False
        Limit results to official builds

    trusted : False
        Limit results to `trusted builds`_

    .. _`trusted builds`: https://blog.docker.com/2013/11/introducing-trusted-builds/


    **RETURN DATA**

    A dictionary with each key being the name of an image, and the following
    information for each image:

    - ``Description`` - Image description
    - ``Official`` - A boolean (``True`` if an official build, ``False`` if
      not)
    - ``Stars`` - Number of stars the image has on the registry
    - ``Trusted`` - A boolean (``True`` if a trusted build, ``False`` if not)


    CLI Example:

    .. code-block:: bash

        salt myminion dockerng.search centos
        salt myminion dockerng.search centos official=True
    '''
    response = _client_wrapper('search', name)
    if not response:
        raise CommandExecutionError(
            'No images matched the search string \'{0}\''.format(name)
        )

    key_map = {
        'description': 'Description',
        'is_official': 'Official',
        'is_trusted': 'Trusted',
        'star_count': 'Stars'
    }
    limit = []
    if official:
        limit.append('Official')
    if trusted:
        limit.append('Trusted')

    results = {}
    for item in response:
        c_name = item.pop('name', None)
        if c_name is not None:
            for key in item:
                mapped_key = key_map.get(key, key)
                results.setdefault(c_name, {})[mapped_key] = item[key]

    if not limit:
        return results

    ret = {}
    for key, val in six.iteritems(results):
        for item in limit:
            if val.get(item, False):
                ret[key] = val
                break
    return ret


@_ensure_exists
def top(name):
    '''
    Runs the `docker top` command on a specific container

    name
        Container name or ID

    CLI Example:


    **RETURN DATA**

    A list of dictionaries containing information about each process


    .. code-block:: bash

        salt myminion dockerng.top mycontainer
        salt myminion dockerng.top 0123456789ab
    '''
    response = _client_wrapper('top', name)

    # Read in column names
    columns = {}
    for idx, col_name in enumerate(response['Titles']):
        columns[idx] = col_name

    # Build return dict
    ret = []
    for process in response['Processes']:
        cur_proc = {}
        for idx, val in enumerate(process):
            cur_proc[columns[idx]] = val
        ret.append(cur_proc)
    return ret


def version():
    '''
    Returns a dictionary of Docker version information. Equivalent to running
    the ``docker version`` Docker CLI command.

    CLI Example:

    .. code-block:: bash

        salt myminion dockerng.version
    '''
    ret = _client_wrapper('version')
    version_re = re.compile(VERSION_RE)
    if 'Version' in ret:
        match = version_re.match(str(ret['Version']))
        if match:
            ret['VersionInfo'] = tuple(
                [int(x) for x in match.group(1).split('.')]
            )
    if 'ApiVersion' in ret:
        match = version_re.match(str(ret['ApiVersion']))
        if match:
            ret['ApiVersionInfo'] = tuple(
                [int(x) for x in match.group(1).split('.')]
            )
    return ret


# Functions to manage containers
@_refresh_mine_cache
def create(image,
           name=None,
           client_timeout=CLIENT_TIMEOUT,
           **kwargs):
    '''
    Create a new container

    name
        Name for the new container. If not provided, Docker will randomly
        generate one for you.

    image
        Image from which to create the container

    command or cmd
        Command to run in the container

        Example: ``command=bash`` or ``cmd=bash``

        .. versionchanged:: 2015.8.1
            ``cmd`` is now also accepted

    hostname
        Hostname of the container. If not provided, and if a ``name`` has been
        provided, the ``hostname`` will default to the ``name`` that was
        passed.

        Example: ``hostname=web1``

        .. warning::

            If the container is started with ``network_mode=host``, the
            hostname will be overridden by the hostname of the Minion.

    domainname
        Domain name of the container

        Example: ``domainname=domain.tld``

    interactive : False
        Leave stdin open

        Example: ``interactive=True``

    tty : False
        Attach TTYs

        Example: ``tty=True``

    detach : True
        If ``True``, run ``command`` in the background (daemon mode)

        Example: ``detach=False``

    user
        User under which to run docker

        Example: ``user=foo``

    memory : 0
        Memory limit. Can be specified in bytes or using single-letter units
        (i.e. ``512M``, ``2G``, etc.). A value of ``0`` (the default) means no
        memory limit.

        Example: ``memory=512M``, ``memory=1073741824``

    memory_swap : -1
        Total memory limit (memory plus swap). Set to ``-1`` to disable swap. A
        value of ``0`` means no swap limit.

        Example: ``memory_swap=1G``, ``memory_swap=2147483648``

    mac_address
        MAC address to use for the container. If not specified, a random MAC
        address will be used.

        Example: ``mac_address=01:23:45:67:89:0a``

    network_disabled : False
        If ``True``, networking will be disabled within the container

        Example: ``network_disabled=True``

    working_dir
        Working directory inside the container

        Example: ``working_dir=/var/log/nginx``

    entrypoint
        Entrypoint for the container. Either a string (e.g. ``"mycmd --arg1
        --arg2"``) or a Python list (e.g.  ``"['mycmd', '--arg1', '--arg2']"``)

        Example: ``entrypoint="cat access.log"``

    environment
        Either a dictionary of environment variable names and their values, or
        a Python list of strings in the format ``VARNAME=value``.

        Example: ``"{'VAR1': 'value', 'VAR2': 'value'}"``,
        ``"['VAR1=value', 'VAR2=value']"``

    ports
        A list of ports to expose on the container. Can be passed as
        comma-separated list or a Python list. If the protocol is omitted, the
        port will be assumed to be a TCP port.

        Example: ``1111,2222/udp``, ``"['1111/tcp', '2222/udp']"``

    volumes : None
        List of directories to expose as volumes. Can be passed as a
        comma-separated list or a Python list.

        Example: ``volumes=/mnt/vol1,/mnt/vol2``, ``volumes="[/mnt/vol1,
        /mnt/vol2]"``

    cpu_shares
        CPU shares (relative weight)

        Example: ``cpu_shares=0.5``, ``cpu_shares=1``

    cpuset
        CPUs on which which to allow execution, specified as a string
        containing a range (e.g. ``0-3``) or a comma-separated list of CPUs
        (e.g. ``0,1``).

        Example: ``cpuset="0-3"``, ``cpuset="0,1"``

    client_timeout
        Timeout in seconds for the Docker client. This is not a timeout for
        this function, but for receiving a response from the API.

        .. note::

            This is only used if Salt needs to pull the requested image.

    labels
        Add Metadata to the container. Can be a list of strings/dictionaries
        or a dictionary of strings (keys and values).

        Example: ``labels=LABEL1,LABEL2``,
        ``labels="{'LABEL1': 'value1', 'LABEL2': 'value2'}"``

    **RETURN DATA**

    A dictionary containing the following keys:

    - ``Id`` - ID of the newly-created container
    - ``Name`` - Name of the newly-created container


    CLI Example:

    .. code-block:: bash

        # Create a data-only container
        salt myminion dockerng.create myuser/mycontainer volumes="/mnt/vol1,/mnt/vol2"
        # Create a CentOS 7 container that will stay running once started
        salt myminion dockerng.create centos:7 name=mycent7 interactive=True tty=True command=bash
    '''
    if 'cmd' in kwargs:
        if 'command' in kwargs:
            raise SaltInvocationError(
                'Only one of \'command\' and \'cmd\' can be used. Both '
                'arguments are equivalent.'
            )
        kwargs['command'] = kwargs.pop('cmd')

    try:
        # Try to inspect the image, if it fails then we know we need to pull it
        # first.
        inspect_image(image)
    except Exception:
        pull(image, client_timeout=client_timeout)

    create_kwargs = salt.utils.clean_kwargs(**copy.deepcopy(kwargs))
    if create_kwargs.get('hostname') is None \
            and create_kwargs.get('name') is not None:
        create_kwargs['hostname'] = create_kwargs['name']

    if create_kwargs.pop('validate_input', False):
        _validate_input('create', create_kwargs)

    # Rename the kwargs whose names differ from their counterparts in the
    # docker.client.Client class member functions. Can't use iterators here
    # because we're going to be modifying the dict.
    for key in list(six.iterkeys(VALID_CREATE_OPTS)):
        if key in create_kwargs:
            val = VALID_CREATE_OPTS[key]
            if 'api_name' in val:
                create_kwargs[val['api_name']] = create_kwargs.pop(key)

    # Added to manage api change in 1.19.
    # mem_limit and memswap_limit must be provided in host_config object
    if salt.utils.version_cmp(version()['ApiVersion'], '1.18') == 1:
        client = __context__['docker.client']
        host_config_args = inspect_module.getargspec(docker.utils.create_host_config).args
        create_kwargs['host_config'] = client.create_host_config(
            **dict((arg, create_kwargs.pop(arg, None)) for arg in host_config_args if arg != 'version')
        )

    log.debug(
        'dockerng.create is using the following kwargs to create '
        'container \'{0}\' from image \'{1}\': {2}'
        .format(name, image, create_kwargs)
    )
    time_started = time.time()
    response = _client_wrapper('create_container',
                               name=name,
                               image=image,
                               **create_kwargs)
    response['Time_Elapsed'] = time.time() - time_started
    _clear_context()

    if name is None:
        name = inspect_container(response['Id'])['Name'].lstrip('/')
    response['Name'] = name
    return response


@_ensure_exists
def copy_from(name, source, dest, overwrite=False, makedirs=False):
    '''
    Copy a file from inside a container to the Minion

    name
        Container name

    source
        Path of the file on the container's filesystem

    dest
        Destination on the Minion. Must be an absolute path. If the destination
        is a directory, the file will be copied into that directory.

    overwrite : False
        Unless this option is set to ``True``, then if a file exists at the
        location specified by the ``dest`` argument, an error will be raised.

    makedirs : False
        Create the parent directory on the container if it does not already
        exist.


    **RETURN DATA**

    A boolean (``True`` if successful, otherwise ``False``)


    CLI Example:

    .. code-block:: bash

        salt myminion dockerng.copy_from mycontainer /var/log/nginx/access.log /home/myuser
    '''
    c_state = state(name)
    if c_state != 'running':
        raise CommandExecutionError(
            'Container \'{0}\' is not running'.format(name)
        )

    # Destination file sanity checks
    if not os.path.isabs(dest):
        raise SaltInvocationError('Destination path must be absolute')
    if os.path.isdir(dest):
        # Destination is a directory, full path to dest file will include the
        # basename of the source file.
        dest = os.path.join(dest, os.path.basename(source))
        dest_dir = dest
    else:
        # Destination was not a directory. We will check to see if the parent
        # dir is a directory, and then (if makedirs=True) attempt to create the
        # parent directory.
        dest_dir = os.path.split(dest)[0]
        if not os.path.isdir(dest_dir):
            if makedirs:
                try:
                    os.makedirs(dest_dir)
                except OSError as exc:
                    raise CommandExecutionError(
                        'Unable to make destination directory {0}: {1}'
                        .format(dest_dir, exc)
                    )
            else:
                raise SaltInvocationError(
                    'Directory {0} does not exist'.format(dest_dir)
                )
    if not overwrite and os.path.exists(dest):
        raise CommandExecutionError(
            'Destination path {0} already exists. Use overwrite=True to '
            'overwrite it'.format(dest)
        )

    # Source file sanity checks
    if not os.path.isabs(source):
        raise SaltInvocationError('Source path must be absolute')
    else:
        if retcode(name,
                   'test -e {0}'.format(pipes.quote(source)),
                   ignore_retcode=True) == 0:
            if retcode(name,
                       'test -f {0}'.format(pipes.quote(source)),
                       ignore_retcode=True) != 0:
                raise SaltInvocationError('Source must be a regular file')
        else:
            raise SaltInvocationError(
                'Source file {0} does not exist'.format(source)
            )

    # Before we try to replace the file, compare checksums.
    source_md5 = _get_md5(name, source)
    if source_md5 == __salt__['file.get_sum'](dest, 'md5'):
        log.debug('{0}:{1} and {2} are the same file, skipping copy'
                  .format(name, source, dest))
        return True

    log.debug('Copying {0} from container \'{1}\' to local path {2}'
              .format(source, name, dest))

    cmd = ['docker', 'cp', '{0}:{1}'.format(name, source), dest_dir]
    __salt__['cmd.run'](cmd, python_shell=False)
    return source_md5 == __salt__['file.get_sum'](dest, 'md5')


# Docker cp gets a file from the container, alias this to copy_from
cp = copy_from


@_ensure_exists
def copy_to(name,
            source,
            dest,
            exec_driver=None,
            overwrite=False,
            makedirs=False):
    '''
    Copy a file from the host into a container

    name
        Container name

    source
        File to be copied to the container. Can be a local path on the Minion
        or a remote file from the Salt fileserver.

    dest
        Destination on the container. Must be an absolute path. If the
        destination is a directory, the file will be copied into that
        directory.

    exec_driver : None
        If not passed, the execution driver will be detected as described
        :ref:`above <docker-execution-driver>`.

    overwrite : False
        Unless this option is set to ``True``, then if a file exists at the
        location specified by the ``dest`` argument, an error will be raised.

    makedirs : False
        Create the parent directory on the container if it does not already
        exist.


    **RETURN DATA**

    A boolean (``True`` if successful, otherwise ``False``)


    CLI Example:

    .. code-block:: bash

        salt myminion dockerng.copy_to mycontainer /tmp/foo /root/foo
    '''
    return __salt__['container_resource.copy_to'](
        name,
        __salt__['container_resource.cache_file'](source),
        dest,
        container_type=__virtualname__,
        exec_driver=exec_driver,
        overwrite=overwrite,
        makedirs=makedirs)


@_ensure_exists
def export(name,
           path,
           overwrite=False,
           makedirs=False,
           compression=None,
           **kwargs):
    '''
    Exports a container to a tar archive. It can also optionally compress that
    tar archive, and push it up to the Master.

    name
        Container name or ID

    path
        Absolute path on the Minion where the container will be exported

    overwrite : False
        Unless this option is set to ``True``, then if a file exists at the
        location specified by the ``path`` argument, an error will be raised.

    makedirs : False
        If ``True``, then if the parent directory of the file specified by the
        ``path`` argument does not exist, Salt will attempt to create it.

    compression : None
        Can be set to any of the following:

        - ``gzip`` or ``gz`` for gzip compression
        - ``bzip2`` or ``bz2`` for bzip2 compression
        - ``xz`` or ``lzma`` for XZ compression (requires `xz-utils`_, as well
          as the ``lzma`` module from Python 3.3, available in Python 2 and
          Python 3.0-3.2 as `backports.lzma`_)

        This parameter can be omitted and Salt will attempt to determine the
        compression type by examining the filename passed in the ``path``
        parameter.

        .. _`xz-utils`: http://tukaani.org/xz/
        .. _`backports.lzma`: https://pypi.python.org/pypi/backports.lzma

    push : False
        If ``True``, the container will be pushed to the master using
        :py:func:`cp.push <salt.modules.cp.push>`.

        .. note::

            This requires :conf_master:`file_recv` to be set to ``True`` on the
            Master.


    **RETURN DATA**

    A dictionary will containing the following keys:

    - ``Path`` - Path of the file that was exported
    - ``Push`` - Reports whether or not the file was successfully pushed to the
      Master

      *(Only present if push=True)*
    - ``Size`` - Size of the file, in bytes
    - ``Size_Human`` - Size of the file, in human-readable units
    - ``Time_Elapsed`` - Time in seconds taken to perform the export


    CLI Examples:

    .. code-block:: bash

        salt myminion dockerng.export mycontainer /tmp/mycontainer.tar
        salt myminion dockerng.export mycontainer /tmp/mycontainer.tar.xz push=True
    '''
    err = 'Path \'{0}\' is not absolute'.format(path)
    try:
        if not os.path.isabs(path):
            raise SaltInvocationError(err)
    except AttributeError:
        raise SaltInvocationError(err)

    if os.path.exists(path) and not overwrite:
        raise CommandExecutionError('{0} already exists'.format(path))

    if compression is None:
        if path.endswith('.tar.gz') or path.endswith('.tgz'):
            compression = 'gzip'
        elif path.endswith('.tar.bz2') or path.endswith('.tbz2'):
            compression = 'bzip2'
        elif path.endswith('.tar.xz') or path.endswith('.txz'):
            if HAS_LZMA:
                compression = 'xz'
            else:
                raise CommandExecutionError(
                    'XZ compression unavailable. Install the backports.lzma '
                    'module and xz-utils to enable XZ compression.'
                )
    elif compression == 'gz':
        compression = 'gzip'
    elif compression == 'bz2':
        compression = 'bzip2'
    elif compression == 'lzma':
        compression = 'xz'

    if compression and compression not in ('gzip', 'bzip2', 'xz'):
        raise SaltInvocationError(
            'Invalid compression type \'{0}\''.format(compression)
        )

    parent_dir = os.path.dirname(path)
    if not os.path.isdir(parent_dir):
        if not makedirs:
            raise CommandExecutionError(
                'Parent dir {0} of destination path does not exist. Use '
                'makedirs=True to create it.'.format(parent_dir)
            )
        try:
            os.makedirs(parent_dir)
        except OSError as exc:
            raise CommandExecutionError(
                'Unable to make parent dir {0}: {1}'
                .format(parent_dir, exc)
            )

    if compression == 'gzip':
        try:
            out = gzip.open(path, 'wb')
        except OSError as exc:
            raise CommandExecutionError(
                'Unable to open {0} for writing: {1}'.format(path, exc)
            )
    elif compression == 'bzip2':
        compressor = bz2.BZ2Compressor()
    elif compression == 'xz':
        compressor = lzma.LZMACompressor()

    time_started = time.time()
    try:
        if compression != 'gzip':
            # gzip doesn't use a Compressor object, it uses a .open() method to
            # open the filehandle. If not using gzip, we need to open the
            # filehandle here.
            out = salt.utils.fopen(path, 'wb')
        response = _client_wrapper('export', name)
        buf = None
        while buf != '':
            buf = response.read(4096)
            if buf:
                if compression in ('bzip2', 'xz'):
                    data = compressor.compress(buf)
                    if data:
                        out.write(data)
                else:
                    out.write(buf)
        if compression in ('bzip2', 'xz'):
            # Flush any remaining data out of the compressor
            data = compressor.flush()
            if data:
                out.write(data)
        out.flush()
    except Exception as exc:
        try:
            os.remove(path)
        except OSError:
            pass
        raise CommandExecutionError(
            'Error occurred during container export: {0}'.format(exc)
        )
    finally:
        out.close()
    ret = {'Time_Elapsed': time.time() - time_started}

    ret['Path'] = path
    ret['Size'] = os.stat(path).st_size
    ret['Size_Human'] = _size_fmt(ret['Size'])

    # Process push
    if kwargs.get(push, False):
        ret['Push'] = __salt__['cp.push'](path)

    return ret


@_refresh_mine_cache
@_ensure_exists
def rm_(name, force=False, volumes=False):
    '''
    Removes a container

    name
        Container name or ID

    force : False
        If ``True``, the container will be killed first before removal, as the
        Docker API will not permit a running container to be removed. This
        option is set to ``False`` by default to prevent accidental removal of
        a running container.

    volumes : False
        Also remove volumes associated with container


    **RETURN DATA**

    A list of the IDs of containers which were removed


    CLI Example:

    .. code-block:: bash

        salt myminion dockerng.rm mycontainer
        salt myminion dockerng.rm mycontainer force=True
    '''
    if state(name) == 'running' and not force:
        raise CommandExecutionError(
            'Container \'{0}\' is running, use force=True to forcibly '
            'remove this container'.format(name)
        )
    pre = ps_(all=True)
    _client_wrapper('remove_container', name, v=volumes, force=force)
    _clear_context()
    return [x for x in pre if x not in ps_(all=True)]


# Functions to manage images
def build(path=None,
          image=None,
          cache=True,
          rm=True,
          api_response=False,
          fileobj=None):
    '''
    Builds a docker image from a Dockerfile or a URL

    path
        Path to directory on the Minion containing a Dockerfile

    image
        Image to be built, in ``repo:tag`` notation. If just the repository
        name is passed, a tag name of ``latest`` will be assumed. If building
        from a URL, this parameted can be omitted.

    cache : True
        Set to ``False`` to force the build process not to use the Docker image
        cache, and pull all required intermediate image layers

    rm : True
        Remove intermediate containers created during build

    api_response : False
        If ``True``: an ``API_Response`` key will be present in the return
        data, containing the raw output from the Docker API.

    fileobj
        Allows for a file-like object containing the contents of the Dockerfile
        to be passed in place of a file ``path`` argument. This argument should
        not be used from the CLI, only from other Salt code.


    **RETURN DATA**

    A dictionary containing one or more of the following keys:

    - ``Id`` - ID of the newly-built image
    - ``Time_Elapsed`` - Time in seconds taken to perform the build
    - ``Intermediate_Containers`` - IDs of containers created during the course
      of the build process

      *(Only present if rm=False)*
    - ``Images`` - A dictionary containing one or more of the following keys:
        - ``Already_Pulled`` - Layers that that were already present on the
          Minion
        - ``Pulled`` - Layers that that were pulled

      *(Only present if the image specified by the "image" argument was not
      present on the Minion, or if cache=False)*
    - ``Status`` - A string containing a summary of the pull action (usually a
      message saying that an image was downloaded, or that it was up to date).

      *(Only present if the image specified by the "image" argument was not
      present on the Minion, or if cache=False)*


    CLI Example:

    .. code-block:: bash

        salt myminion dockerng.build /path/to/docker/build/dir image=myimage:dev
        salt myminion dockerng.build https://github.com/myuser/myrepo.git image=myimage:latest
    '''
    _prep_pull()

    image = ':'.join(_get_repo_tag(image))
    time_started = time.time()
    response = _client_wrapper('build',
                               path=path,
                               tag=image,
                               quiet=False,
                               fileobj=fileobj,
                               rm=rm,
                               nocache=not cache)
    ret = {'Time_Elapsed': time.time() - time_started}
    _clear_context()

    if not response:
        raise CommandExecutionError(
            'Build failed for {0}, no response returned from Docker API'
            .format(image)
        )

    stream_data = [json.loads(x) for x in response]
    errors = []
    # Iterate through API response and collect information
    for item in stream_data:
        item_type = next(iter(item))
        if item_type == 'status':
            _pull_status(ret, item)
        if item_type == 'stream':
            _build_status(ret, item)
        elif item_type == 'errorDetail':
            _error_detail(errors, item)

    if 'Id' not in ret:
        # API returned information, but there was no confirmation of a
        # successful build.
        msg = 'Build failed for {0}'.format(image)
        log.error(msg)
        log.error(stream_data)
        if errors:
            msg += '. Error(s) follow:\n\n{0}'.format(
                '\n\n'.join(errors)
            )
        raise CommandExecutionError(msg)

    for image_id, image_info in six.iteritems(images()):
        if image_id.startswith(ret['Id']):
            if image in image_info.get('RepoTags', []):
                ret['Image'] = image
            else:
                ret['Warning'] = \
                    'Failed to tag image as {0}'.format(image)

    if api_response:
        ret['API_Response'] = stream_data

    if rm:
        ret.pop('Intermediate_Containers', None)
    return ret


def commit(name,
           image,
           message=None,
           author=None):
    '''
    Commits a container, thereby promoting it to an image. Equivalent to
    running the ``docker commit`` Docker CLI command.

    name
        Container name or ID to commit

    image
        Image to be committed, in ``repo:tag`` notation. If just the repository
        name is passed, a tag name of ``latest`` will be assumed.

    message
        Commit message (Optional)

    author
        Author name (Optional)


    **RETURN DATA**

    A dictionary containing the following keys:

    - ``Id`` - ID of the newly-created image
    - ``Image`` - Name of the newly-created image
    - ``Time_Elapsed`` - Time in seconds taken to perform the commit


    CLI Example:

    .. code-block:: bash

        salt myminion dockerng.commit mycontainer myuser/myimage
        salt myminion dockerng.commit mycontainer myuser/myimage:mytag
    '''
    repo_name, repo_tag = _get_repo_tag(image)
    time_started = time.time()
    response = _client_wrapper(
        'commit',
        name,
        repository=repo_name,
        tag=repo_tag,
        message=message,
        author=author)
    ret = {'Time_Elapsed': time.time() - time_started}
    _clear_context()

    image_id = None
    for id_ in ('Id', 'id', 'ID'):
        if id_ in response:
            image_id = response[id_]
            break

    if image_id is None:
        raise CommandExecutionError('No image ID was returned in API response')

    ret['Image'] = image
    ret['Id'] = image_id
    return ret


def dangling(prune=False, force=False):
    '''
    Return top-level images (those on which no other images depend) which do
    not have a tag assigned to them. These include:

    - Images which were once tagged but were later untagged, such as those
      which were superseded by committing a new copy of an existing tagged
      image.
    - Images which were loaded using :py:func:`docker.load
      <salt.modules.dockerng.load>` (or the ``docker load`` Docker CLI
      command), but not tagged.

    prune : False
        Remove these images

    force : False
        If ``True``, and if ``prune=True``, then forcibly remove these images.

    **RETURN DATA**

    If ``prune=False``, the return data will be a list of dangling image IDs.

    If ``prune=True``, the return data will be a dictionary with each key being
    the ID of the dangling image, and the following information for each image:

    - ``Comment`` - Any error encountered when trying to prune a dangling image

      *(Only present if prune failed)*
    - ``Removed`` - A boolean (``True`` if prune was successful, ``False`` if
      not)


    CLI Example:

    .. code-block:: bash

        salt myminion dockerng.dangling
        salt myminion dockerng.dangling prune=True
    '''
    all_images = images(all=True)
    dangling_images = [x[:12] for x in _get_top_level_images(all_images)
                       if '<none>:<none>' in all_images[x]['RepoTags']]
    if not prune:
        return dangling_images

    ret = {}
    for image in dangling_images:
        try:
            ret.setdefault(image, {})['Removed'] = rmi(image, force=force)
        except Exception as exc:
            err = '{0}'.format(exc)
            log.error(err)
            ret.setdefault(image, {})['Comment'] = err
            ret[image]['Removed'] = False
    return ret


def import_(source,
            image,
            api_response=False):
    '''
    Imports content from a local tarball or a URL as a new docker image

    source
        Content to import (URL or absolute path to a tarball).  URL can be a
        file on the Salt fileserver (i.e.
        ``salt://path/to/rootfs/tarball.tar.xz``. To import a file from a
        saltenv other than ``base`` (e.g. ``dev``), pass it at the end of the
        URL (ex. ``salt://path/to/rootfs/tarball.tar.xz?saltenv=dev``).

    image
        Image to be created by the import, in ``repo:tag`` notation. If just
        the repository name is passed, a tag name of ``latest`` will be
        assumed.

    api_response : False
        If ``True`` an ``api_response`` key will be present in the return data,
        containing the raw output from the Docker API.


    **RETURN DATA**

    A dictionary containing the following keys:

    - ``Id`` - ID of the newly-created image
    - ``Image`` - Name of the newly-created image
    - ``Time_Elapsed`` - Time in seconds taken to perform the commit


    CLI Example:

    .. code-block:: bash

        salt myminion dockerng.import /tmp/cent7-minimal.tar.xz myuser/centos
        salt myminion dockerng.import /tmp/cent7-minimal.tar.xz myuser/centos:7
        salt myminion dockerng.import salt://dockerimages/cent7-minimal.tar.xz myuser/centos:7
    '''
    repo_name, repo_tag = _get_repo_tag(image)
    path = __salt__['container_resource.cache_file'](source)

    time_started = time.time()
    response = _image_wrapper('import_image',
                              path,
                              repository=repo_name,
                              tag=repo_tag)
    ret = {'Time_Elapsed': time.time() - time_started}
    _clear_context()

    if not response:
        raise CommandExecutionError(
            'Import failed for {0}, no response returned from Docker API'
            .format(source)
        )
    elif api_response:
        ret['API_Response'] = response

    errors = []
    # Iterate through API response and collect information
    for item in response:
        item_type = next(iter(item))
        if item_type == 'status':
            _import_status(ret, item, repo_name, repo_tag)
        elif item_type == 'errorDetail':
            _error_detail(errors, item)

    if 'Id' not in ret:
        # API returned information, but there was no confirmation of a
        # successful push.
        msg = 'Import failed for {0}'.format(source)
        if errors:
            msg += '. Error(s) follow:\n\n{0}'.format(
                '\n\n'.join(errors)
            )
        raise CommandExecutionError(msg)

    return ret


def load(path, image=None):
    '''
    Load a tar archive that was created using :py:func:`dockerng.save
    <salt.modules.dockerng.save>` (or via the Docker CLI using ``docker
    save``).

    path
        Path to docker tar archive. Path can be a file on the Minion, or the
        URL of a file on the Salt fileserver (i.e.
        ``salt://path/to/docker/saved/image.tar``). To load a file from a
        saltenv other than ``base`` (e.g. ``dev``), pass it at the end of the
        URL (ex. ``salt://path/to/rootfs/tarball.tar.xz?saltenv=dev``).

    image : None
        If specified, the topmost layer of the newly-loaded image will be
        tagged with the specified repo and tag using :py:func:`dockerng.tag
        <salt.modules.dockerng.tag_>`. The image name should be specified in
        ``repo:tag`` notation. If just the repository name is passed, a tag
        name of ``latest`` will be assumed.


    **RETURN DATA**

    A dictionary will be returned, containing the following keys:

    - ``Path`` - Path of the file that was saved
    - ``Layers`` - A list containing the IDs of the layers which were loaded.
      Any layers in the file that was loaded, which were already present on the
      Minion, will not be included.
    - ``Image`` - Name of tag applied to topmost layer

      *(Only present if tag was specified and tagging was successful)*
    - ``Time_Elapsed`` - Time in seconds taken to load the file
    - ``Warning`` - Message describing any problems encountered in attemp to
      tag the topmost layer

      *(Only present if tag was specified and tagging failed)*


    CLI Example:

    .. code-block:: bash

        salt myminion dockerng.load /path/to/image.tar
        salt myminion dockerng.load salt://path/to/docker/saved/image.tar image=myuser/myimage:mytag
    '''
    if image is not None:
        image = ':'.join(_get_repo_tag(image))
    local_path = __salt__['container_resource.cache_file'](path)
    if not os.path.isfile(local_path):
        raise CommandExecutionError(
            'Source file {0} does not exist'.format(local_path)
        )

    pre = images(all=True)
    cmd = ['docker', 'load', '-i', local_path]
    time_started = time.time()
    result = __salt__['cmd.run_all'](cmd)
    ret = {'Time_Elapsed': time.time() - time_started}
    _clear_context()
    post = images(all=True)
    if result['retcode'] != 0:
        msg = 'Failed to load image(s) from {0}'.format(path)
        if result['stderr']:
            msg += ': {0}'.format(result['stderr'])
        raise CommandExecutionError(msg)
    ret['Path'] = path

    new_layers = [x for x in post if x not in pre]
    ret['Layers'] = [x[:12] for x in new_layers]
    top_level_images = _get_top_level_images(post, subset=new_layers)
    if image:
        if len(top_level_images) > 1:
            ret['Warning'] = (
                'More than one top-level image layer was loaded ({0}), no '
                'image was tagged'.format(', '.join(top_level_images))
            )
        else:
            try:
                result = tag_(top_level_images[0], image=image)
                ret['Image'] = image
            except IndexError:
                ret['Warning'] = ('No top-level image layers were loaded, no '
                                  'image was tagged')
            except Exception as exc:
                ret['Warning'] = ('Failed to tag {0} as {1}: {2}'
                                  .format(top_level_images[0], image, exc))
    return ret


def layers(name):
    '''
    Returns a list of the IDs of layers belonging to the specified image, with
    the top-most layer (the one correspnding to the passed name) appearing
    last.

    name
        Image name or ID

    CLI Example:

    .. code-block:: bash

        salt myminion dockerng.layers centos:7
    '''
    ret = []
    cmd = ['docker', 'history', '-q', name]
    for line in reversed(
            __salt__['cmd.run_stdout'](cmd, python_shell=False).splitlines()):
        ret.append(line)
    if not ret:
        raise CommandExecutionError('Image \'{0}\' not found'.format(name))
    return ret


def pull(image,
         insecure_registry=False,
         api_response=False,
         client_timeout=CLIENT_TIMEOUT):
    '''
    Pulls an image from a Docker registry. See the documentation at the top of
    this page to configure authenticated access.

    image
        Image to be pulled, in ``repo:tag`` notation. If just the repository
        name is passed, a tag name of ``latest`` will be assumed.

    insecure_registry : False
        If ``True``, the Docker client will permit the use of insecure
        (non-HTTPS) registries.

    api_response : False
        If ``True``, an ``API_Response`` key will be present in the return
        data, containing the raw output from the Docker API.

        .. note::

            This may result in a **lot** of additional return data, especially
            for larger images.

    client_timeout
        Timeout in seconds for the Docker client. This is not a timeout for
        this function, but for receiving a response from the API.


    **RETURN DATA**

    A dictionary will be returned, containing the following keys:

    - ``Layers`` - A dictionary containing one or more of the following keys:
        - ``Already_Pulled`` - Layers that that were already present on the
          Minion
        - ``Pulled`` - Layers that that were pulled
    - ``Status`` - A string containing a summary of the pull action (usually a
      message saying that an image was downloaded, or that it was up to date).
    - ``Time_Elapsed`` - Time in seconds taken to perform the pull


    CLI Example:

    .. code-block:: bash

        salt myminion dockerng.pull centos
        salt myminion dockerng.pull centos:6
    '''
    _prep_pull()

    repo_name, repo_tag = _get_repo_tag(image)
    kwargs = {'tag': repo_tag,
              'stream': True,
              'client_auth': True,
              'client_timeout': client_timeout}
    if insecure_registry:
        kwargs['insecure_registry'] = insecure_registry

    time_started = time.time()
    response = _image_wrapper('pull', repo_name, **kwargs)
    ret = {'Time_Elapsed': time.time() - time_started}
    _clear_context()

    if not response:
        raise CommandExecutionError(
            'Pull failed for {0}, no response returned from Docker API'
            .format(image)
        )
    elif api_response:
        ret['API_Response'] = response

    errors = []
    # Iterate through API response and collect information
    for item in response:
        item_type = next(iter(item))
        if item_type == 'status':
            _pull_status(ret, item)
        elif item_type == 'errorDetail':
            _error_detail(errors, item)

    try:
        inspect_image('{0}'.format(image))
    except Exception:
        # API returned information, but the image can't be found
        msg = 'Pull failed for {0}'.format(image)
        if errors:
            msg += '. Error(s) follow:\n\n{0}'.format(
                '\n\n'.join(errors)
            )
        raise CommandExecutionError(msg)

    return ret


def push(image,
         insecure_registry=False,
         api_response=False,
         client_timeout=CLIENT_TIMEOUT):
    '''
    Pushes an image to a Docker registry. See the documentation at top of this
    page to configure authenticated access.

    image
        Image to be pushed, in ``repo:tag`` notation. If just the repository
        name is passed, a tag name of ``latest`` will be assumed.

    insecure_registry : False
        If ``True``, the Docker client will permit the use of insecure
        (non-HTTPS) registries.

    api_response : False
        If ``True``, an ``API_Response`` key will be present in the return
        data, containing the raw output from the Docker API.

    client_timeout
        Timeout in seconds for the Docker client. This is not a timeout for
        this function, but for receiving a response from the API.


    **RETURN DATA**

    A dictionary will be returned, containing the following keys:

    - ``Id`` - ID of the image that was pushed
    - ``Image`` - Name of the image that was pushed
    - ``Layers`` - A dictionary containing one or more of the following keys:
        - ``Already_Pushed`` - Layers that that were already present on the
          Minion
        - ``Pushed`` - Layers that that were pushed
    - ``Time_Elapsed`` - Time in seconds taken to perform the push


    CLI Example:

    .. code-block:: bash

        salt myminion dockerng.push myuser/mycontainer
        salt myminion dockerng.push myuser/mycontainer:mytag
    '''
    repo_name, repo_tag = _get_repo_tag(image)
    kwargs = {'tag': repo_tag,
              'stream': True,
              'client_auth': True,
              'client_timeout': client_timeout}
    if insecure_registry:
        kwargs['insecure_registry'] = insecure_registry

    time_started = time.time()
    response = _image_wrapper('push', repo_name, **kwargs)
    ret = {'Time_Elapsed': time.time() - time_started}
    _clear_context()

    if not response:
        raise CommandExecutionError(
            'Push failed for {0}, no response returned from Docker API'
            .format(image)
        )
    elif api_response:
        ret['API_Response'] = response

    errors = []
    # Iterate through API response and collect information
    for item in response:
        item_type = next(iter(item))
        if item_type == 'status':
            _push_status(ret, item)
        elif item_type == 'errorDetail':
            _error_detail(errors, item)

    if 'Id' not in ret:
        # API returned information, but there was no confirmation of a
        # successful push.
        msg = 'Push failed for {0}'.format(image)
        if errors:
            msg += '. Error(s) follow:\n\n{0}'.format(
                '\n\n'.join(errors)
            )
        raise CommandExecutionError(msg)

    ret['Image'] = '{0}:{1}'.format(repo_name, repo_tag)
    return ret


def rmi(*names, **kwargs):
    '''
    Removes an image

    name
        Name (in ``repo:tag`` notation) or ID of image.

    force : False
        If ``True``, the image will be removed even if the Minion has
        containers created from that image

    prune : True
        If ``True``, untagged parent image layers will be removed as well, set
        this to ``False`` to keep them.


    **RETURN DATA**

    A dictionary will be returned, containing the following two keys:

    - ``Layers`` - A list of the IDs of image layers that were removed
    - ``Tags`` - A list of the tags that were removed
    - ``Errors`` - A list of any errors that were encountered


    CLI Examples:

    .. code-block:: bash

        salt myminion dockerng.rmi busybox
        salt myminion dockerng.rmi busybox force=True
        salt myminion dockerng.rmi foo bar baz
    '''
    pre_images = images(all=True)
    pre_tags = list_tags()
    force = kwargs.get('force', False)
    noprune = not kwargs.get('prune', True)

    errors = []
    for name in names:
        image_id = inspect_image(name)['Id']
        try:
            _client_wrapper('remove_image',
                            image_id,
                            force=force,
                            noprune=noprune,
                            catch_api_errors=False)
        except docker.errors.APIError as exc:
            if exc.response.status_code == 409:
                err = ('Unable to remove image \'{0}\' because it is in '
                       'use by '.format(name))
                deps = depends(name)
                if deps['Containers']:
                    err += 'container(s): {0}'.format(
                        ', '.join(deps['Containers'])
                    )
                if deps['Images']:
                    if deps['Containers']:
                        err += ' and '
                    err += 'image(s): {0}'.format(', '.join(deps['Images']))
                errors.append(err)
            else:
                errors.append('Error {0}: {1}'.format(exc.response.status_code,
                                                      exc.explanation))

    _clear_context()
    ret = {'Layers': [x for x in pre_images if x not in images(all=True)],
           'Tags': [x for x in pre_tags if x not in list_tags()]}
    if errors:
        ret['Errors'] = errors
    return ret


def save(name,
         path,
         overwrite=False,
         makedirs=False,
         compression=None,
         **kwargs):
    '''
    Saves an image and to a file on the minion. Equivalent to running the
    ``docker save`` Docker CLI command, but unlike ``docker save`` this will
    also work on named images instead of just images IDs.

    name
        Name or ID of image. Specify a specific tag by using the ``repo:tag``
        notation.

    path
        Absolute path on the Minion where the image will be exported

    overwrite : False
        Unless this option is set to ``True``, then if the destination file
        exists an error will be raised.

    makedirs : False
        If ``True``, then if the parent directory of the file specified by the
        ``path`` argument does not exist, Salt will attempt to create it.

    compression : None
        Can be set to any of the following:

        - ``gzip`` or ``gz`` for gzip compression
        - ``bzip2`` or ``bz2`` for bzip2 compression
        - ``xz`` or ``lzma`` for XZ compression (requires `xz-utils`_, as well
          as the ``lzma`` module from Python 3.3, available in Python 2 and
          Python 3.0-3.2 as `backports.lzma`_)

        This parameter can be omitted and Salt will attempt to determine the
        compression type by examining the filename passed in the ``path``
        parameter.

        .. note::
            Since the Docker API does not support ``docker save``, compression
            will be a bit slower with this function than with
            :py:func:`docker.export <salt.modules.dockerng.export>` since the
            image(s) will first be saved and then the compression done
            afterwards.

        .. _`xz-utils`: http://tukaani.org/xz/
        .. _`backports.lzma`: https://pypi.python.org/pypi/backports.lzma

    push : False
        If ``True``, the container will be pushed to the master using
        :py:func:`cp.push <salt.modules.cp.push>`.

        .. note::

            This requires :conf_master:`file_recv` to be set to ``True`` on the
            Master.


    **RETURN DATA**

    A dictionary will be returned, containing the following keys:

    - ``Path`` - Path of the file that was saved
    - ``Push`` - Reports whether or not the file was successfully pushed to the
      Master

      *(Only present if push=True)*
    - ``Size`` - Size of the file, in bytes
    - ``Size_Human`` - Size of the file, in human-readable units
    - ``Time_Elapsed`` - Time in seconds taken to perform the save


    CLI Examples:

    .. code-block:: bash

        salt myminion dockerng.save centos:7 /tmp/cent7.tar
        salt myminion dockerng.save 0123456789ab cdef01234567 /tmp/saved.tar
    '''
    err = 'Path \'{0}\' is not absolute'.format(path)
    try:
        if not os.path.isabs(path):
            raise SaltInvocationError(err)
    except AttributeError:
        raise SaltInvocationError(err)

    if os.path.exists(path) and not overwrite:
        raise CommandExecutionError('{0} already exists'.format(path))

    compression = kwargs.get('compression')
    if compression is None:
        if path.endswith('.tar.gz') or path.endswith('.tgz'):
            compression = 'gzip'
        elif path.endswith('.tar.bz2') or path.endswith('.tbz2'):
            compression = 'bzip2'
        elif path.endswith('.tar.xz') or path.endswith('.txz'):
            if HAS_LZMA:
                compression = 'xz'
            else:
                raise CommandExecutionError(
                    'XZ compression unavailable. Install the backports.lzma '
                    'module and xz-utils to enable XZ compression.'
                )
    elif compression == 'gz':
        compression = 'gzip'
    elif compression == 'bz2':
        compression = 'bzip2'
    elif compression == 'lzma':
        compression = 'xz'

    if compression and compression not in ('gzip', 'bzip2', 'xz'):
        raise SaltInvocationError(
            'Invalid compression type \'{0}\''.format(compression)
        )

    parent_dir = os.path.dirname(path)
    if not os.path.isdir(parent_dir):
        if not makedirs:
            raise CommandExecutionError(
                'Parent dir \'{0}\' of destination path does not exist. Use '
                'makedirs=True to create it.'.format(parent_dir)
            )

    if compression:
        saved_path = salt.utils.mkstemp()
    else:
        saved_path = path

    cmd = ['docker', 'save', '-o', saved_path, inspect_image(name)['Id']]
    time_started = time.time()
    result = __salt__['cmd.run_all'](cmd, python_shell=False)
    if result['retcode'] != 0:
        err = 'Failed to save image(s) to {0}'.format(path)
        if result['stderr']:
            err += ': {0}'.format(result['stderr'])
        raise CommandExecutionError(err)

    if compression:
        if compression == 'gzip':
            try:
                out = gzip.open(path, 'wb')
            except OSError as exc:
                raise CommandExecutionError(
                    'Unable to open {0} for writing: {1}'.format(path, exc)
                )
        elif compression == 'bzip2':
            compressor = bz2.BZ2Compressor()
        elif compression == 'xz':
            compressor = lzma.LZMACompressor()

        try:
            with salt.utils.fopen(saved_path, 'rb') as uncompressed:
                if compression != 'gzip':
                    # gzip doesn't use a Compressor object, it uses a .open()
                    # method to open the filehandle. If not using gzip, we need
                    # to open the filehandle here.
                    out = salt.utils.fopen(path, 'wb')
                buf = None
                while buf != '':
                    buf = uncompressed.read(4096)
                    if buf:
                        if compression in ('bzip2', 'xz'):
                            data = compressor.compress(buf)
                            if data:
                                out.write(data)
                        else:
                            out.write(buf)
                if compression in ('bzip2', 'xz'):
                    # Flush any remaining data out of the compressor
                    data = compressor.flush()
                    if data:
                        out.write(data)
                out.flush()
        except Exception as exc:
            try:
                os.remove(path)
            except OSError:
                pass
            raise CommandExecutionError(
                'Error occurred during image save: {0}'.format(exc)
            )
        finally:
            try:
                # Clean up temp file
                os.remove(saved_path)
            except OSError:
                pass
            out.close()
    ret = {'Time_Elapsed': time.time() - time_started}

    ret['Path'] = path
    ret['Size'] = os.stat(path).st_size
    ret['Size_Human'] = _size_fmt(ret['Size'])

    # Process push
    if kwargs.get(push, False):
        ret['Push'] = __salt__['cp.push'](path)

    return ret


def tag_(name, image, force=False):
    '''
    Tag an image into a repository and return ``True``. If the tag was
    unsuccessful, an error will be raised.

    name
        ID of image

    image
        Tag to apply to the image, in ``repo:tag`` notation. If just the
        repository name is passed, a tag name of ``latest`` will be assumed.

    force : False
        Force apply tag

    CLI Example:

    .. code-block:: bash

        salt myminion dockerng.tag 0123456789ab myrepo/mycontainer
        salt myminion dockerng.tag 0123456789ab myrepo/mycontainer:mytag
    '''
    image_id = inspect_image(name)['Id']
    repo_name, repo_tag = _get_repo_tag(image)
    response = _client_wrapper('tag',
                               image_id,
                               repo_name,
                               tag=repo_tag,
                               force=force)
    _clear_context()
    # Only non-error return case is a True return, so just return the response
    return response


# Functions to manage container state
@_refresh_mine_cache
@_ensure_exists
def kill(name):
    '''
    Kill all processes in a running container instead of performing a graceful
    shutdown

    name
        Container name or ID

    **RETURN DATA**

    A dictionary will be returned, containing the following keys:

    - ``status`` - A dictionary showing the prior state of the container as
      well as the new state
    - ``result`` - A boolean noting whether or not the action was successful
    - ``comment`` - Only present if the container cannot be killed


    CLI Example:

    .. code-block:: bash

        salt myminion dockerng.kill mycontainer
    '''
    return _change_state(name, 'kill', 'stopped')


@_refresh_mine_cache
@_api_version(1.12)
@_ensure_exists
def pause(name):
    '''
    Pauses a container

    name
        Container name or ID


    **RETURN DATA**

    A dictionary will be returned, containing the following keys:

    - ``status`` - A dictionary showing the prior state of the container as
      well as the new state
    - ``result`` - A boolean noting whether or not the action was successful
    - ``comment`` - Only present if the container cannot be paused


    CLI Example:

    .. code-block:: bash

        salt myminion dockerng.pause mycontainer
    '''
    orig_state = state(name)
    if orig_state == 'stopped':
        return {'result': False,
                'state': {'old': orig_state, 'new': orig_state},
                'comment': ('Container \'{0}\' is stopped, cannot pause'
                            .format(name))}
    return _change_state(name, 'pause', 'paused')

freeze = pause


@_ensure_exists
def restart(name, timeout=10):
    '''
    Restarts a container

    name
        Container name or ID

    timeout : 10
        Timeout in seconds after which the container will be killed (if it has
        not yet gracefully shut down)


    **RETURN DATA**

    A dictionary will be returned, containing the following keys:

    - ``status`` - A dictionary showing the prior state of the container as
      well as the new state
    - ``result`` - A boolean noting whether or not the action was successful
    - ``restarted`` - If restart was successful, this key will be present and
      will be set to ``True``.


    CLI Examples:

    .. code-block:: bash

        salt myminion dockerng.restart mycontainer
        salt myminion dockerng.restart mycontainer timeout=20
    '''
    ret = _change_state(name, 'restart', 'running', timeout=timeout)
    if ret['result']:
        ret['restarted'] = True
    return ret


@_refresh_mine_cache
@_ensure_exists
def signal_(name, signal):
    '''
    Send a signal to a container. Signals can be either strings or numbers, and
    are defined in the **Standard Signals** section of the ``signal(7)``
    manpage. Run ``man 7 signal`` on a Linux host to browse this manpage.

    name
        Container name or ID

    signal
        Signal to send to container

    **RETURN DATA**

    If the signal was successfully sent, ``True`` will be returned. Otherwise,
    an error will be raised.

    CLI Example:

    .. code-block:: bash

        salt myminion dockerng.signal mycontainer SIGHUP
    '''
    _client_wrapper('kill', name, signal=signal)
    return True


@_refresh_mine_cache
@_ensure_exists
def start(name, validate_ip_addrs=True, **kwargs):
    '''
    Start a container

    name
        Container name or ID

    validate_ip_addrs : True
        For parameters which accept IP addresses as input, IP address
        validation will be performed. To disable, set this to ``False``

    binds
        Files/directories to bind mount. Each bind mount should be passed in
        the format ``<host_path>:<container_path>:<read_only>``, where
        ``<read_only>`` is one of ``rw`` (for read-write access) or ``ro`` (for
        read-only access).  Optionally, the read-only information can be left
        off the end and the bind mount will be assumed to be read-write.
        Examples 2 and 3 below are equivalent.

        Example 1: ``binds=/srv/www:/var/www:ro``

        Example 2: ``binds=/srv/www:/var/www:rw``

        Example 3: ``binds=/srv/www:/var/www``

    port_bindings
        Bind exposed ports which were exposed using the ``ports`` argument to
        :py:func:`dockerng.create <salt.modules.dockerng.create>`. These
        should be passed in the same way as the ``--publish`` argument to the
        ``docker run`` CLI command:

        - ``ip:hostPort:containerPort`` - Bind a specific IP and port on the
          host to a specific port within the container.
        - ``ip::containerPort`` - Bind a specific IP and an ephemeral port to a
          specific port within the container.
        - ``hostPort:containerPort`` - Bind a specific port on all of the
          host's interfaces to a specific port within the container.
        - ``containerPort`` - Bind an ephemeral port on all of the host's
          interfaces to a specific port within the container.

        Multiple bindings can be separated by commas, or passed as a Python
        list. The below two examples are equivalent:

        Example 1: ``port_bindings="5000:5000,2123:2123/udp,8080"``

        Example 2: ``port_bindings="['5000:5000', '2123:2123/udp', '8080']"``

        .. note::

            When configuring bindings for UDP ports, the protocol must be
            passed in the ``containerPort`` value, as seen in the examples
            above.

    lxc_conf
        Additional LXC configuration parameters to set before starting the
        container.

        Example: ``lxc_conf="{lxc.utsname: docker}"``

        .. note::

            These LXC configuration parameters will only have the desired
            effect if the container is using the LXC execution driver, which
            has not been the default for some time.

    publish_all_ports : False
        Allocates a random host port for each port exposed using the ``ports``
        argument to :py:func:`dockerng.create <salt.modules.dockerng.create>`.

        Example: ``publish_all_ports=True``

    links
        Link this container to another. Links should be specified in the format
        ``<container_name_or_id>:<link_alias>``. Multiple links can be passed,
        ether as a comma separated list or a Python list.

        Example 1: ``links=mycontainer:myalias``,
        ``links=web1:link1,web2:link2``

        Example 2: ``links="['mycontainer:myalias']"``
        ``links="['web1:link1', 'web2:link2']"``

    dns
        List of DNS nameservers. Can be passed as a comma-separated list or a
        Python list.

        Example: ``dns=8.8.8.8,8.8.4.4`` or ``dns="[8.8.8.8, 8.8.4.4]"``

        .. note::

            To skip IP address validation, use ``validate_ip_addrs=False``

    dns_search
        List of DNS search domains. Can be passed as a comma-separated list
        or a Python list.

        Example: ``dns_search=foo1.domain.tld,foo2.domain.tld`` or
        ``dns_search="[foo1.domain.tld, foo2.domain.tld]"``

    volumes_from
        Container names or IDs from which the container will get volumes. Can
        be passed as a comma-separated list or a Python list.

        Example: ``volumes_from=foo``, ``volumes_from=foo,bar``,
        ``volumes_from="[foo, bar]"``

    network_mode : bridge
        One of the following:

        - ``bridge`` - Creates a new network stack for the container on the
          docker bridge
        - ``null`` - No networking (equivalent of the Docker CLI argument
          ``--net=none``)
        - ``container:<name_or_id>`` - Reuses another container's network stack
        - ``host`` - Use the host's network stack inside the container

          .. warning::

                Using ``host`` mode gives the container full access to the
                hosts system's services (such as D-bus), and is therefore
                considered insecure.

        Example: ``network_mode=null``, ``network_mode=container:web1``

    restart_policy
        Set a restart policy for the container. Must be passed as a string in
        the format ``policy[:retry_count]`` where ``policy`` is one of
        ``always`` or ``on-failure``, and ``retry_count`` is an optional limit
        to the number of retries. The retry count is ignored when using the
        ``always`` restart policy.

        Example 1: ``restart_policy=on-failure:5``

        Example 2: ``restart_policy=always``

    cap_add
        List of capabilities to add within the container. Can be passed as a
        comma-separated list or a Python list. Requires Docker 1.2.0 or
        newer.

        Example: ``cap_add=SYS_ADMIN,MKNOD``, ``cap_add="[SYS_ADMIN, MKNOD]"``

    cap_drop
        List of capabilities to drop within the container. Can be passed as a
        comma-separated string or a Python list. Requires Docker 1.2.0 or
        newer.

        Example: ``cap_drop=SYS_ADMIN,MKNOD``,
        ``cap_drop="[SYS_ADMIN, MKNOD]"``

    extra_hosts
        Additional hosts to add to the container's /etc/hosts file. Can be
        passed as a comma-separated list or a Python list. Requires Docker
        1.3.0 or newer.

        Example: ``extra_hosts=web1:10.9.8.7,web2:10.9.8.8``

        .. note::

            To skip IP address validation, use ``validate_ip_addrs=False``

    pid_mode
        Set to ``host`` to use the host container's PID namespace within the
        container. Requires Docker 1.5.0 or newer.

        Example: ``pid_mode=host``


    **RETURN DATA**

    A dictionary will be returned, containing the following keys:

    - ``status`` - A dictionary showing the prior state of the container as
      well as the new state
    - ``result`` - A boolean noting whether or not the action was successful
    - ``comment`` - Only present if the container cannot be started


    CLI Example:

    .. code-block:: bash

        salt myminion dockerng.start mycontainer
    '''
    orig_state = state(name)
    if orig_state == 'paused':
        return {'result': False,
                'state': {'old': orig_state, 'new': orig_state},
                'comment': ('Container \'{0}\' is paused, cannot start'
                            .format(name))}

    runtime_kwargs = salt.utils.clean_kwargs(**copy.deepcopy(kwargs))
    if runtime_kwargs.pop('validate_input', False):
        _validate_input('runtime',
                        runtime_kwargs,
                        validate_ip_addrs=validate_ip_addrs)

    # Rename the kwargs whose names differ from their counterparts in the
    # docker.client.Client class member functions. Can't use iterators here
    # because we're going to be modifying the dict.
    for key in list(six.iterkeys(VALID_RUNTIME_OPTS)):
        if key in runtime_kwargs:
            val = VALID_RUNTIME_OPTS[key]
            if 'api_name' in val:
                runtime_kwargs[val['api_name']] = runtime_kwargs.pop(key)

    log.debug(
        'dockerng.start is using the following kwargs to start container '
        '\'{0}\': {1}'.format(name, runtime_kwargs)
    )
    return _change_state(name, 'start', 'running', **runtime_kwargs)


@_refresh_mine_cache
@_ensure_exists
def stop(name, timeout=STOP_TIMEOUT, **kwargs):
    '''
    Stops a running container

    name
        Container name or ID

    unpause : False
        If ``True`` and the container is paused, it will be unpaused before
        attempting to stop the container.

    timeout : 10
        Timeout in seconds after which the container will be killed (if it has
        not yet gracefully shut down)


    **RETURN DATA**

    A dictionary will be returned, containing the following keys:

    - ``status`` - A dictionary showing the prior state of the container as
      well as the new state
    - ``result`` - A boolean noting whether or not the action was successful
    - ``comment`` - Only present if the container can not be stopped


    CLI Examples:

    .. code-block:: bash

        salt myminion dockerng.stop mycontainer
        salt myminion dockerng.stop mycontainer unpause=True
        salt myminion dockerng.stop mycontainer timeout=20
    '''
    orig_state = state(name)
    if orig_state == 'paused':
        if kwargs.get('unpause', False):
            unpause_result = _change_state(name, 'unpause', 'running')
            if unpause_result['result'] is False:
                unpause_result['comment'] = (
                    'Failed to unpause container \'{0}\''.format(name)
                )
                return unpause_result
        else:
            return {'result': False,
                    'state': {'old': orig_state, 'new': orig_state},
                    'comment': ('Container \'{0}\' is paused, run with '
                                'unpause=True to unpause before stopping'
                                .format(name))}
    ret = _change_state(name, 'stop', 'stopped', timeout=timeout)
    ret['state']['old'] = orig_state
    return ret


@_refresh_mine_cache
@_api_version(1.12)
@_ensure_exists
def unpause(name):
    '''
    Unpauses a container

    name
        Container name or ID


    **RETURN DATA**

    A dictionary will be returned, containing the following keys:

    - ``status`` - A dictionary showing the prior state of the container as
      well as the new state
    - ``result`` - A boolean noting whether or not the action was successful
    - ``comment`` - Only present if the container can not be unpaused


    CLI Example:

    .. code-block:: bash

        salt myminion dockerng.pause mycontainer
    '''
    orig_state = state(name)
    if orig_state == 'stopped':
        return {'result': False,
                'state': {'old': orig_state, 'new': orig_state},
                'comment': ('Container \'{0}\' is stopped, cannot unpause'
                            .format(name))}
    return _change_state(name, 'unpause', 'running')

unfreeze = unpause


def wait(name):
    '''
    Wait for the container to exit gracefully, and return its exit code

    .. note::

        This function will block until the container is stopped.

    name
        Container name or ID


    **RETURN DATA**

    A dictionary will be returned, containing the following keys:

    - ``status`` - A dictionary showing the prior state of the container as
      well as the new state
    - ``result`` - A boolean noting whether or not the action was successful
    - ``exit_status`` - Exit status for the container
    - ``comment`` - Only present if the container is already stopped


    CLI Example:

    .. code-block:: bash

        salt myminion dockerng.wait mycontainer
    '''
    return _change_state(name, 'wait', 'stopped')


# Functions to run commands inside containers
@_refresh_mine_cache
@_ensure_exists
def _run(name,
         cmd,
         exec_driver=None,
         output=None,
         stdin=None,
         python_shell=True,
         output_loglevel='debug',
         ignore_retcode=False,
         use_vt=False,
         keep_env=None):
    '''
    Common logic for docker.run functions
    '''
    if exec_driver is None:
        exec_driver = _get_exec_driver()
    ret = __salt__['container_resource.run'](
        name,
        cmd,
        container_type=__virtualname__,
        exec_driver=exec_driver,
        output=output,
        stdin=stdin,
        python_shell=python_shell,
        output_loglevel=output_loglevel,
        ignore_retcode=ignore_retcode,
        use_vt=use_vt,
        keep_env=keep_env)

    if output in (None, 'all'):
        return ret
    else:
        return ret[output]


@_refresh_mine_cache
def _script(name,
            source,
            saltenv='base',
            args=None,
            template=None,
            exec_driver=None,
            stdin=None,
            python_shell=True,
            output_loglevel='debug',
            ignore_retcode=False,
            use_vt=False,
            keep_env=None):
    '''
    Common logic to run a script on a container
    '''
    def _cleanup_tempfile(path):
        '''
        Remove the tempfile allocated for the script
        '''
        try:
            os.remove(path)
        except (IOError, OSError) as exc:
            log.error(
                'cmd.script: Unable to clean tempfile \'{0}\': {1}'.format(
                    path,
                    exc
                )
            )

    path = salt.utils.mkstemp(dir='/tmp',
                              prefix='salt',
                              suffix=os.path.splitext(source)[1])
    if template:
        fn_ = __salt__['cp.get_template'](source, path, template, saltenv)
        if not fn_:
            _cleanup_tempfile(path)
            return {'pid': 0,
                    'retcode': 1,
                    'stdout': '',
                    'stderr': '',
                    'cache_error': True}
    else:
        fn_ = __salt__['cp.cache_file'](source, saltenv)
        if not fn_:
            _cleanup_tempfile(path)
            return {'pid': 0,
                    'retcode': 1,
                    'stdout': '',
                    'stderr': '',
                    'cache_error': True}
        shutil.copyfile(fn_, path)

    if exec_driver is None:
        exec_driver = _get_exec_driver()

    copy_to(name, path, path, exec_driver=exec_driver)
    run(name, 'chmod 700 ' + path)

    ret = run_all(
        name,
        path + ' ' + str(args) if args else path,
        exec_driver=exec_driver,
        stdin=stdin,
        python_shell=python_shell,
        output_loglevel=output_loglevel,
        ignore_retcode=ignore_retcode,
        use_vt=use_vt,
        keep_env=keep_env)
    _cleanup_tempfile(path)
    run(name, 'rm ' + path)
    return ret


def retcode(name,
            cmd,
            exec_driver=None,
            stdin=None,
            python_shell=True,
            output_loglevel='debug',
            use_vt=False,
            ignore_retcode=False,
            keep_env=None):
    '''
    Run :py:func:`cmd.retcode <salt.modules.cmdmod.retcode>` within a container

    name
        Container name or ID in which to run the command

    cmd
        Command to run

    exec_driver : None
        If not passed, the execution driver will be detected as described
        :ref:`above <docker-execution-driver>`.

    stdin : None
        Standard input to be used for the command

    output_loglevel : debug
        Level at which to log the output from the command. Set to ``quiet`` to
        suppress logging.

    use_vt : False
        Use SaltStack's utils.vt to stream output to console.

    keep_env : None
        If not passed, only a sane default PATH environment variable will be
        set. If ``True``, all environment variables from the container's host
        will be kept. Otherwise, a comma-separated list (or Python list) of
        environment variable names can be passed, and those environment
        variables will be kept.

    CLI Example:

    .. code-block:: bash

        salt myminion dockerng.retcode mycontainer 'ls -l /etc'
    '''
    return _run(name,
                cmd,
                exec_driver=exec_driver,
                output='retcode',
                stdin=stdin,
                python_shell=python_shell,
                output_loglevel=output_loglevel,
                use_vt=use_vt,
                ignore_retcode=ignore_retcode,
                keep_env=keep_env)


def run(name,
        cmd,
        exec_driver=None,
        stdin=None,
        python_shell=True,
        output_loglevel='debug',
        use_vt=False,
        ignore_retcode=False,
        keep_env=None):
    '''
    Run :py:func:`cmd.run <salt.modules.cmdmod.run>` within a container

    name
        Container name or ID in which to run the command

    cmd
        Command to run

    exec_driver : None
        If not passed, the execution driver will be detected as described
        :ref:`above <docker-execution-driver>`.

    stdin : None
        Standard input to be used for the command

    output_loglevel : debug
        Level at which to log the output from the command. Set to ``quiet`` to
        suppress logging.

    use_vt : False
        Use SaltStack's utils.vt to stream output to console.

    keep_env : None
        If not passed, only a sane default PATH environment variable will be
        set. If ``True``, all environment variables from the container's host
        will be kept. Otherwise, a comma-separated list (or Python list) of
        environment variable names can be passed, and those environment
        variables will be kept.

    CLI Example:

    .. code-block:: bash

        salt myminion dockerng.run mycontainer 'ls -l /etc'
    '''
    return _run(name,
                cmd,
                exec_driver=exec_driver,
                output=None,
                stdin=stdin,
                python_shell=python_shell,
                output_loglevel=output_loglevel,
                use_vt=use_vt,
                ignore_retcode=ignore_retcode,
                keep_env=keep_env)


def run_all(name,
            cmd,
            exec_driver=None,
            stdin=None,
            python_shell=True,
            output_loglevel='debug',
            use_vt=False,
            ignore_retcode=False,
            keep_env=None):
    '''
    Run :py:func:`cmd.run_all <salt.modules.cmdmod.run_all>` within a container

    .. note::

        While the command is run within the container, it is initiated from the
        host. Therefore, the PID in the return dict is from the host, not from
        the container.

    name
        Container name or ID in which to run the command

    cmd
        Command to run

    exec_driver : None
        If not passed, the execution driver will be detected as described
        :ref:`above <docker-execution-driver>`.

    stdin : None
        Standard input to be used for the command

    output_loglevel : debug
        Level at which to log the output from the command. Set to ``quiet`` to
        suppress logging.

    use_vt : False
        Use SaltStack's utils.vt to stream output to console.

    keep_env : None
        If not passed, only a sane default PATH environment variable will be
        set. If ``True``, all environment variables from the container's host
        will be kept. Otherwise, a comma-separated list (or Python list) of
        environment variable names can be passed, and those environment
        variables will be kept.

    CLI Example:

    .. code-block:: bash

        salt myminion dockerng.run_all mycontainer 'ls -l /etc'
    '''
    return _run(name,
                cmd,
                exec_driver=exec_driver,
                output='all',
                stdin=stdin,
                python_shell=python_shell,
                output_loglevel=output_loglevel,
                use_vt=use_vt,
                ignore_retcode=ignore_retcode,
                keep_env=keep_env)


def run_stderr(name,
               cmd,
               exec_driver=None,
               stdin=None,
               python_shell=True,
               output_loglevel='debug',
               use_vt=False,
               ignore_retcode=False,
               keep_env=None):
    '''
    Run :py:func:`cmd.run_stderr <salt.modules.cmdmod.run_stderr>` within a
    container

    name
        Container name or ID in which to run the command

    cmd
        Command to run

    exec_driver : None
        If not passed, the execution driver will be detected as described
        :ref:`above <docker-execution-driver>`.

    stdin : None
        Standard input to be used for the command

    output_loglevel : debug
        Level at which to log the output from the command. Set to ``quiet`` to
        suppress logging.

    use_vt : False
        Use SaltStack's utils.vt to stream output to console.

    keep_env : None
        If not passed, only a sane default PATH environment variable will be
        set. If ``True``, all environment variables from the container's host
        will be kept. Otherwise, a comma-separated list (or Python list) of
        environment variable names can be passed, and those environment
        variables will be kept.

    CLI Example:

    .. code-block:: bash

        salt myminion dockerng.run_stderr mycontainer 'ls -l /etc'
    '''
    return _run(name,
                cmd,
                exec_driver=exec_driver,
                output='stderr',
                stdin=stdin,
                python_shell=python_shell,
                output_loglevel=output_loglevel,
                use_vt=use_vt,
                ignore_retcode=ignore_retcode,
                keep_env=keep_env)


def run_stdout(name,
               cmd,
               exec_driver=None,
               stdin=None,
               python_shell=True,
               output_loglevel='debug',
               use_vt=False,
               ignore_retcode=False,
               keep_env=None):
    '''
    Run :py:func:`cmd.run_stdout <salt.modules.cmdmod.run_stdout>` within a
    container

    name
        Container name or ID in which to run the command

    cmd
        Command to run

    exec_driver : None
        If not passed, the execution driver will be detected as described
        :ref:`above <docker-execution-driver>`.

    stdin : None
        Standard input to be used for the command

    output_loglevel : debug
        Level at which to log the output from the command. Set to ``quiet`` to
        suppress logging.

    use_vt : False
        Use SaltStack's utils.vt to stream output to console.

    keep_env : None
        If not passed, only a sane default PATH environment variable will be
        set. If ``True``, all environment variables from the container's host
        will be kept. Otherwise, a comma-separated list (or Python list) of
        environment variable names can be passed, and those environment
        variables will be kept.

    CLI Example:

    .. code-block:: bash

        salt myminion dockerng.run_stdout mycontainer 'ls -l /etc'
    '''
    return _run(name,
                cmd,
                exec_driver=exec_driver,
                output='stdout',
                stdin=stdin,
                python_shell=python_shell,
                output_loglevel=output_loglevel,
                use_vt=use_vt,
                ignore_retcode=ignore_retcode,
                keep_env=keep_env)


def script(name,
           source,
           saltenv='base',
           args=None,
           template=None,
           exec_driver=None,
           stdin=None,
           python_shell=True,
           output_loglevel='debug',
           ignore_retcode=False,
           use_vt=False,
           keep_env=None):
    '''
    Run :py:func:`cmd.script <salt.modules.cmdmod.script>` within a container

    .. note::

        While the command is run within the container, it is initiated from the
        host. Therefore, the PID in the return dict is from the host, not from
        the container.

    name
        Container name or ID

    source
        Path to the script. Can be a local path on the Minion or a remote file
        from the Salt fileserver.

    args
        A string containing additional command-line options to pass to the
        script.

    template : None
        Templating engine to use on the script before running.

    exec_driver : None
        If not passed, the execution driver will be detected as described
        :ref:`above <docker-execution-driver>`.

    stdin : None
        Standard input to be used for the script

    output_loglevel : debug
        Level at which to log the output from the script. Set to ``quiet`` to
        suppress logging.

    use_vt : False
        Use SaltStack's utils.vt to stream output to console.

    keep_env : None
        If not passed, only a sane default PATH environment variable will be
        set. If ``True``, all environment variables from the container's host
        will be kept. Otherwise, a comma-separated list (or Python list) of
        environment variable names can be passed, and those environment
        variables will be kept.

    CLI Example:

    .. code-block:: bash

        salt myminion dockerng.script mycontainer salt://docker_script.py
        salt myminion dockerng.script mycontainer salt://scripts/runme.sh 'arg1 arg2 "arg 3"'
        salt myminion dockerng.script mycontainer salt://scripts/runme.sh stdin='one\\ntwo\\nthree\\nfour\\nfive\\n' output_loglevel=quiet
    '''
    return _script(name,
                   source,
                   saltenv=saltenv,
                   args=args,
                   template=template,
                   exec_driver=exec_driver,
                   stdin=stdin,
                   python_shell=python_shell,
                   output_loglevel=output_loglevel,
                   ignore_retcode=ignore_retcode,
                   use_vt=use_vt,
                   keep_env=keep_env)


def script_retcode(name,
                   source,
                   saltenv='base',
                   args=None,
                   template=None,
                   exec_driver=None,
                   stdin=None,
                   python_shell=True,
                   output_loglevel='debug',
                   ignore_retcode=False,
                   use_vt=False,
                   keep_env=None):
    '''
    Run :py:func:`cmd.script_retcode <salt.modules.cmdmod.script_retcode>`
    within a container

    name
        Container name or ID

    source
        Path to the script. Can be a local path on the Minion or a remote file
        from the Salt fileserver.

    args
        A string containing additional command-line options to pass to the
        script.

    template : None
        Templating engine to use on the script before running.

    exec_driver : None
        If not passed, the execution driver will be detected as described
        :ref:`above <docker-execution-driver>`.

    stdin : None
        Standard input to be used for the script

    output_loglevel : debug
        Level at which to log the output from the script. Set to ``quiet`` to
        suppress logging.

    use_vt : False
        Use SaltStack's utils.vt to stream output to console.

    keep_env : None
        If not passed, only a sane default PATH environment variable will be
        set. If ``True``, all environment variables from the container's host
        will be kept. Otherwise, a comma-separated list (or Python list) of
        environment variable names can be passed, and those environment
        variables will be kept.

    CLI Example:

    .. code-block:: bash

        salt myminion dockerng.script_retcode mycontainer salt://docker_script.py
        salt myminion dockerng.script_retcode mycontainer salt://scripts/runme.sh 'arg1 arg2 "arg 3"'
        salt myminion dockerng.script_retcode mycontainer salt://scripts/runme.sh stdin='one\\ntwo\\nthree\\nfour\\nfive\\n' output_loglevel=quiet
    '''
    return _script(name,
                   source,
                   saltenv=saltenv,
                   args=args,
                   template=template,
                   exec_driver=exec_driver,
                   stdin=stdin,
                   python_shell=python_shell,
                   output_loglevel=output_loglevel,
                   ignore_retcode=ignore_retcode,
                   use_vt=use_vt,
                   keep_env=keep_env)['retcode']<|MERGE_RESOLUTION|>--- conflicted
+++ resolved
@@ -2338,31 +2338,6 @@
         salt myminion dockerng.ps all=True
         salt myminion dockerng.ps filters="{'label': 'role=web'}"
     '''
-<<<<<<< HEAD
-    if 'docker.ps' not in __context__:
-        response = _client_wrapper('containers', all=True)
-        key_map = {
-            'Created': 'Time_Created_Epoch',
-        }
-        for container in response:
-            c_id = container.pop('Id', None)
-            if c_id is None:
-                continue
-            for item in container:
-                c_state = 'running' \
-                    if container.get('Status', '').lower().startswith('up ') \
-                    else 'stopped'
-                bucket = __context__.setdefault('docker.ps', {}).setdefault(
-                    c_state, {})
-                c_key = key_map.get(item, item)
-                bucket.setdefault(c_id, {})[c_key] = container[item]
-            if 'Time_Created_Epoch' in bucket.get(c_id, {}):
-                bucket[c_id]['Time_Created_Local'] = \
-                    time.strftime(
-                        '%Y-%m-%d %H:%M:%S %Z',
-                        time.localtime(bucket[c_id]['Time_Created_Epoch'])
-                    )
-=======
     response = _client_wrapper('containers', all=True, filters=filters)
     key_map = {
         'Created': 'Time_Created_Epoch',
@@ -2374,7 +2349,7 @@
             continue
         for item in container:
             c_state = 'running' \
-                if container['Status'].lower().startswith('up ') \
+                if container.get('Status', '').lower().startswith('up ') \
                 else 'stopped'
             bucket = context_data.setdefault(c_state, {})
             c_key = key_map.get(item, item)
@@ -2385,7 +2360,6 @@
                     '%Y-%m-%d %H:%M:%S %Z',
                     time.localtime(bucket[c_id]['Time_Created_Epoch'])
                 )
->>>>>>> 722327ee
 
     ret = copy.deepcopy(context_data.get('running', {}))
     if kwargs.get('all', False):
