# -*- coding: utf-8 -*-
'''
The Saltutil module is used to manage the state of the salt minion itself. It
is used to manage minion modules as well as automate updates to the salt
minion.

:depends:   - esky Python module for update functionality
'''
from __future__ import absolute_import

# Import python libs
import os
import shutil
import signal
import logging
import fnmatch
import sys
import copy

# Import 3rd-party libs
# pylint: disable=import-error
try:
    import esky
    from esky import EskyVersionError
    HAS_ESKY = True
except ImportError:
    HAS_ESKY = False
# pylint: disable=no-name-in-module
from salt.ext.six import string_types
from salt.ext.six.moves.urllib.error import URLError
# pylint: enable=import-error,no-name-in-module

# Fix a nasty bug with Win32 Python not supporting all of the standard signals
try:
    salt_SIGKILL = signal.SIGKILL
except AttributeError:
    salt_SIGKILL = signal.SIGTERM

# Import salt libs
import salt
import salt.payload
import salt.state
import salt.client
import salt.client.ssh.client
import salt.config
import salt.runner
import salt.utils
import salt.utils.process
import salt.utils.minion
import salt.utils.event
import salt.utils.url
import salt.transport
import salt.wheel
from salt.exceptions import (
    SaltReqTimeoutError, SaltRenderError, CommandExecutionError
)

__proxyenabled__ = ['*']

log = logging.getLogger(__name__)


def _get_top_file_envs():
    '''
    Get all environments from the top file
    '''
    try:
        return __context__['saltutil._top_file_envs']
    except KeyError:
        try:
            st_ = salt.state.HighState(__opts__)
            top = st_.get_top()
            if top:
                envs = list(st_.top_matches(top).keys()) or 'base'
            else:
                envs = 'base'
        except SaltRenderError as exc:
            raise CommandExecutionError(
                'Unable to render top file(s): {0}'.format(exc)
            )
        __context__['saltutil._top_file_envs'] = envs
        return envs


def _sync(form, saltenv=None):
    '''
    Sync the given directory in the given environment
    '''
    if saltenv is None:
        saltenv = _get_top_file_envs()
    if isinstance(saltenv, string_types):
        saltenv = saltenv.split(',')
    ret = []
    remote = set()
    source = salt.utils.url.create('_' + form)
    mod_dir = os.path.join(__opts__['extension_modules'], '{0}'.format(form))
    cumask = os.umask(0o77)
    if not os.path.isdir(mod_dir):
        log.info('Creating module dir {0!r}'.format(mod_dir))
        try:
            os.makedirs(mod_dir)
        except (IOError, OSError):
            msg = 'Cannot create cache module directory {0}. Check permissions.'
            log.error(msg.format(mod_dir))
    for sub_env in saltenv:
        log.info('Syncing {0} for environment {1!r}'.format(form, sub_env))
        cache = []
        log.info('Loading cache from {0}, for {1})'.format(source, sub_env))
        # Grab only the desired files (.py, .pyx, .so)
        cache.extend(
            __salt__['cp.cache_dir'](
                source, sub_env, include_pat=r'E@\.(pyx?|so|zip)$'
            )
        )
        local_cache_dir = os.path.join(
                __opts__['cachedir'],
                'files',
                sub_env,
                '_{0}'.format(form)
                )
        log.debug('Local cache dir: {0!r}'.format(local_cache_dir))
        for fn_ in cache:
            relpath = os.path.relpath(fn_, local_cache_dir)
            relname = os.path.splitext(relpath)[0].replace(os.sep, '.')
            remote.add(relpath)
            dest = os.path.join(mod_dir, relpath)
            log.info('Copying {0!r} to {1!r}'.format(fn_, dest))
            if os.path.isfile(dest):
                # The file is present, if the sum differs replace it
                hash_type = __opts__.get('hash_type', 'md5')
                src_digest = salt.utils.get_hash(fn_, hash_type)
                dst_digest = salt.utils.get_hash(dest, hash_type)
                if src_digest != dst_digest:
                    # The downloaded file differs, replace!
                    shutil.copyfile(fn_, dest)
                    ret.append('{0}.{1}'.format(form, relname))
            else:
                dest_dir = os.path.dirname(dest)
                if not os.path.isdir(dest_dir):
                    os.makedirs(dest_dir)
                shutil.copyfile(fn_, dest)
                ret.append('{0}.{1}'.format(form, relname))

    touched = bool(ret)
    if __opts__.get('clean_dynamic_modules', True):
        current = set(_listdir_recursively(mod_dir))
        for fn_ in current - remote:
            full = os.path.join(mod_dir, fn_)
            if os.path.isfile(full):
                touched = True
                os.remove(full)
        # Cleanup empty dirs
        while True:
            emptydirs = _list_emptydirs(mod_dir)
            if not emptydirs:
                break
            for emptydir in emptydirs:
                touched = True
                shutil.rmtree(emptydir, ignore_errors=True)
    # Dest mod_dir is touched? trigger reload if requested
    if touched:
        mod_file = os.path.join(__opts__['cachedir'], 'module_refresh')
        with salt.utils.fopen(mod_file, 'a+') as ofile:
            ofile.write('')
<<<<<<< HEAD
    if form == 'grains' and \
       __opts__.get('grains_cache') and \
       os.path.isfile(os.path.join(__opts__['cachedir'], 'grains.cache.p')):
        try:
            os.remove(os.path.join(__opts__['cachedir'], 'grains.cache.p'))
        except OSError:
            log.error('Could not remove grains cache!')
=======
    os.umask(cumask)
>>>>>>> 64a20228
    return ret


def _listdir_recursively(rootdir):
    file_list = []
    for root, dirs, files in os.walk(rootdir):
        for filename in files:
            relpath = os.path.relpath(root, rootdir).strip('.')
            file_list.append(os.path.join(relpath, filename))
    return file_list


def _list_emptydirs(rootdir):
    emptydirs = []
    for root, dirs, files in os.walk(rootdir):
        if not files and not dirs:
            emptydirs.append(root)
    return emptydirs


def update(version=None):
    '''
    Update the salt minion from the URL defined in opts['update_url']
    SaltStack, Inc provides the latest builds here:
    update_url: https://repo.saltstack.com/windows/

    Be aware that as of 2014-8-11 there's a bug in esky such that only the
    latest version available in the update_url can be downloaded and installed.

    This feature requires the minion to be running a bdist_esky build.

    The version number is optional and will default to the most recent version
    available at opts['update_url'].

    Returns details about the transaction upon completion.

    CLI Example:

    .. code-block:: bash

        salt '*' saltutil.update
        salt '*' saltutil.update 0.10.3
    '''
    ret = {}
    if not HAS_ESKY:
        ret['_error'] = 'Esky not available as import'
        return ret
    if not getattr(sys, 'frozen', False):
        ret['_error'] = 'Minion is not running an Esky build'
        return ret
    if not __salt__['config.option']('update_url'):
        ret['_error'] = '"update_url" not configured on this minion'
        return ret
    app = esky.Esky(sys.executable, __opts__['update_url'])
    oldversion = __grains__['saltversion']
    if not version:
        try:
            version = app.find_update()
        except URLError as exc:
            ret['_error'] = 'Could not connect to update_url. Error: {0}'.format(exc)
            return ret
    if not version:
        ret['_error'] = 'No updates available'
        return ret
    try:
        app.fetch_version(version)
    except EskyVersionError as exc:
        ret['_error'] = 'Unable to fetch version {0}. Error: {1}'.format(version, exc)
        return ret
    try:
        app.install_version(version)
    except EskyVersionError as exc:
        ret['_error'] = 'Unable to install version {0}. Error: {1}'.format(version, exc)
        return ret
    try:
        app.cleanup()
    except Exception as exc:
        ret['_error'] = 'Unable to cleanup. Error: {0}'.format(exc)
    restarted = {}
    for service in __opts__['update_restart_services']:
        restarted[service] = __salt__['service.restart'](service)
    ret['comment'] = 'Updated from {0} to {1}'.format(oldversion, version)
    ret['restarted'] = restarted
    return ret


def sync_beacons(saltenv=None, refresh=True):
    '''
    Sync the beacons from the _beacons directory on the salt master file
    server. This function is environment aware, pass the desired environment
    to grab the contents of the _beacons directory, base is the default
    environment.

    .. versionadded:: 2015.5.1

    CLI Example:

    .. code-block:: bash

        salt '*' saltutil.sync_beacons
    '''
    ret = _sync('beacons', saltenv)
    if refresh:
        refresh_beacons()
    return ret


def sync_modules(saltenv=None, refresh=True):
    '''
    Sync the modules from the _modules directory on the salt master file
    server. This function is environment aware, pass the desired environment
    to grab the contents of the _modules directory, base is the default
    environment.

    .. important::

        If this function is executed using a :py:func:`module.run
        <salt.states.module.run>` state, the SLS file will not have access to
        newly synced execution modules unless a ``refresh`` argument is
        added to the state, like so:

        .. code-block:: yaml

            load_my_custom_module:
              module.run:
                - name: saltutil.sync_modules
                - refresh: True

        See :ref:`here <reloading-modules>` for a more detailed explanation of
        why this is necessary.

    .. versionadded:: 2015.5.1

    CLI Example:

    .. code-block:: bash

        salt '*' saltutil.sync_modules
    '''
    ret = _sync('modules', saltenv)
    if refresh:
        refresh_modules()
    return ret


def sync_states(saltenv=None, refresh=True):
    '''
    Sync the states from the _states directory on the salt master file
    server. This function is environment aware, pass the desired environment
    to grab the contents of the _states directory, base is the default
    environment.

    CLI Example:

    .. code-block:: bash

        salt '*' saltutil.sync_states
    '''
    ret = _sync('states', saltenv)
    if refresh:
        refresh_modules()
    return ret


def sync_grains(saltenv=None, refresh=True):
    '''
    Sync the grains from the _grains directory on the salt master file
    server. This function is environment aware, pass the desired environment
    to grab the contents of the _grains directory, base is the default
    environment.

    CLI Example:

    .. code-block:: bash

        salt '*' saltutil.sync_grains
    '''
    ret = _sync('grains', saltenv)
    if refresh:
        refresh_modules()
        refresh_pillar()
    return ret


def sync_renderers(saltenv=None, refresh=True):
    '''
    Sync the renderers from the _renderers directory on the salt master file
    server. This function is environment aware, pass the desired environment
    to grab the contents of the _renderers directory, base is the default
    environment.

    CLI Example:

    .. code-block:: bash

        salt '*' saltutil.sync_renderers
    '''
    ret = _sync('renderers', saltenv)
    if refresh:
        refresh_modules()
    return ret


def sync_returners(saltenv=None, refresh=True):
    '''
    Sync the returners from the _returners directory on the salt master file
    server. This function is environment aware, pass the desired environment
    to grab the contents of the _returners directory, base is the default
    environment.

    CLI Example:

    .. code-block:: bash

        salt '*' saltutil.sync_returners
    '''
    ret = _sync('returners', saltenv)
    if refresh:
        refresh_modules()
    return ret


def sync_proxymodules(saltenv=None, refresh=False):
    '''
    Sync the proxy modules from the _proxy directory on the salt master file
    server. This function is environment aware, pass the desired environment
    to grab the contents of the _returners directory, base is the default
    environment.

    CLI Example:

    .. code-block:: bash

        salt '*' saltutil.sync_proxymodules
    '''
    ret = _sync('proxy', saltenv)
    if refresh:
        refresh_modules()
    return ret


def sync_output(saltenv=None, refresh=True):
    '''
    Sync the output modules from the _output directory on the salt master file
    server. This function is environment aware. Pass the desired environment
    to grab the contents of the _output directory. Base is the default
    environment.

    CLI Example:

    .. code-block:: bash

        salt '*' saltutil.sync_output
    '''
    ret = _sync('output', saltenv)
    if refresh:
        refresh_modules()
    return ret

sync_outputters = salt.utils.alias_function(sync_output, 'sync_outputters')


def sync_utils(saltenv=None, refresh=True):
    '''
    Sync utility source files from the _utils directory on the salt master file
    server. This function is environment aware, pass the desired environment
    to grab the contents of the _utils directory, base is the default
    environment.

    CLI Example:

    .. code-block:: bash

        salt '*' saltutil.sync_utils
    '''
    ret = _sync('utils', saltenv)
    if refresh:
        refresh_modules()
    return ret


def sync_log_handlers(saltenv=None, refresh=True):
    '''
    .. versionadded:: 2015.8.0

    Sync utility source files from the _log_handlers directory on the salt master file
    server. This function is environment aware, pass the desired environment
    to grab the contents of the _log_handlers directory, base is the default
    environment.

    CLI Example:

    .. code-block:: bash

        salt '*' saltutil.sync_log_handlers
    '''
    ret = _sync('log_handlers', saltenv)
    if refresh:
        refresh_modules()
    return ret


def sync_all(saltenv=None, refresh=True):
    '''
    Sync down all of the dynamic modules from the file server for a specific
    environment. This function synchronizes custom modules, states, beacons,
    grains, returners, output modules, renderers, and utils.

    refresh : True
        Also refresh the execution modules available to the minion.

    .. important::

        If this function is executed using a :py:func:`module.run
        <salt.states.module.run>` state, the SLS file will not have access to
        newly synced execution modules unless a ``refresh`` argument is
        added to the state, like so:

        .. code-block:: yaml

            load_my_custom_module:
              module.run:
                - name: saltutil.sync_all
                - refresh: True

        See :ref:`here <reloading-modules>` for a more detailed explanation of
        why this is necessary.

    CLI Example:

    .. code-block:: bash

        salt '*' saltutil.sync_all
    '''
    log.debug('Syncing all')
    ret = {}
    ret['beacons'] = sync_beacons(saltenv, False)
    ret['modules'] = sync_modules(saltenv, False)
    ret['states'] = sync_states(saltenv, False)
    ret['grains'] = sync_grains(saltenv, False)
    ret['renderers'] = sync_renderers(saltenv, False)
    ret['returners'] = sync_returners(saltenv, False)
    ret['output'] = sync_output(saltenv, False)
    ret['utils'] = sync_utils(saltenv, False)
    ret['log_handlers'] = sync_log_handlers(saltenv, False)
    if refresh:
        refresh_modules()
    return ret


def refresh_beacons():
    '''
    Signal the minion to refresh the beacons.

    CLI Example:

    .. code-block:: bash

        salt '*' saltutil.refresh_beacons
    '''
    try:
        ret = __salt__['event.fire']({}, 'beacons_refresh')
    except KeyError:
        log.error('Event module not available. Module refresh failed.')
        ret = False  # Effectively a no-op, since we can't really return without an event system
    return ret


def refresh_pillar():
    '''
    Signal the minion to refresh the pillar data.

    CLI Example:

    .. code-block:: bash

        salt '*' saltutil.refresh_pillar
    '''
    try:
        ret = __salt__['event.fire']({}, 'pillar_refresh')
    except KeyError:
        log.error('Event module not available. Module refresh failed.')
        ret = False  # Effectively a no-op, since we can't really return without an event system
    return ret

pillar_refresh = salt.utils.alias_function(refresh_pillar, 'pillar_refresh')


def refresh_modules(async=True):
    '''
    Signal the minion to refresh the module and grain data

    The default is to refresh module asynchronously. To block
    until the module refresh is complete, set the 'async' flag
    to False.

    CLI Example:

    .. code-block:: bash

        salt '*' saltutil.refresh_modules
    '''
    try:
        if async:
            #  If we're going to block, first setup a listener
            ret = __salt__['event.fire']({}, 'module_refresh')
        else:
            eventer = salt.utils.event.get_event('minion', opts=__opts__, listen=True)
            ret = __salt__['event.fire']({'notify': True}, 'module_refresh')
            # Wait for the finish event to fire
            log.trace('refresh_modules waiting for module refresh to complete')
            # Blocks until we hear this event or until the timeout expires
            eventer.get_event(tag='/salt/minion/minion_mod_complete', wait=30)
    except KeyError:
        log.error('Event module not available. Module refresh failed.')
        ret = False  # Effectively a no-op, since we can't really return without an event system
    return ret


def is_running(fun):
    '''
    If the named function is running return the data associated with it/them.
    The argument can be a glob

    CLI Example:

    .. code-block:: bash

        salt '*' saltutil.is_running state.highstate
    '''
    run = running()
    ret = []
    for data in run:
        if fnmatch.fnmatch(data.get('fun', ''), fun):
            ret.append(data)
    return ret


def running():
    '''
    Return the data on all running salt processes on the minion

    CLI Example:

    .. code-block:: bash

        salt '*' saltutil.running
    '''
    return salt.utils.minion.running(__opts__)


def clear_cache():
    '''
    Forcibly removes all caches on a minion.

    .. versionadded:: 2014.7.0

    WARNING: The safest way to clear a minion cache is by first stopping
    the minion and then deleting the cache files before restarting it.

    CLI Example:

    .. code-block:: bash

        salt '*' saltutil.clear_cache
    '''
    for root, dirs, files in salt.utils.safe_walk(__opts__['cachedir'], followlinks=False):
        for name in files:
            try:
                os.remove(os.path.join(root, name))
            except OSError as exc:
                log.error('Attempt to clear cache with saltutil.clear_cache FAILED with: {0}'.format(exc))
                return False
    return True


def find_job(jid):
    '''
    Return the data for a specific job id

    CLI Example:

    .. code-block:: bash

        salt '*' saltutil.find_job <job id>
    '''
    for data in running():
        if data['jid'] == jid:
            return data
    return {}


def find_cached_job(jid):
    '''
    Return the data for a specific cached job id

    CLI Example:

    .. code-block:: bash

        salt '*' saltutil.find_cached_job <job id>
    '''
    serial = salt.payload.Serial(__opts__)
    proc_dir = os.path.join(__opts__['cachedir'], 'minion_jobs')
    job_dir = os.path.join(proc_dir, str(jid))
    if not os.path.isdir(job_dir):
        if not __opts__.get('cache_jobs'):
            return ('Local jobs cache directory not found; you may need to'
                    ' enable cache_jobs on this minion')
        else:
            return 'Local jobs cache directory {0} not found'.format(job_dir)
    path = os.path.join(job_dir, 'return.p')
    with salt.utils.fopen(path, 'rb') as fp_:
        buf = fp_.read()
        fp_.close()
        if buf:
            try:
                data = serial.loads(buf)
            except NameError:
                # msgpack error in salt-ssh
                return
        else:
            return
    if not isinstance(data, dict):
        # Invalid serial object
        return
    return data


def signal_job(jid, sig):
    '''
    Sends a signal to the named salt job's process

    CLI Example:

    .. code-block:: bash

        salt '*' saltutil.signal_job <job id> 15
    '''
    for data in running():
        if data['jid'] == jid:
            try:
                os.kill(int(data['pid']), sig)
                if 'child_pids' in data:
                    for pid in data['child_pids']:
                        os.kill(int(pid), sig)
                return 'Signal {0} sent to job {1} at pid {2}'.format(
                        int(sig),
                        jid,
                        data['pid']
                        )
            except OSError:
                path = os.path.join(__opts__['cachedir'], 'proc', str(jid))
                if os.path.isfile(path):
                    os.remove(path)
                return ('Job {0} was not running and job data has been '
                        ' cleaned up').format(jid)
    return ''


def term_job(jid):
    '''
    Sends a termination signal (SIGTERM 15) to the named salt job's process

    CLI Example:

    .. code-block:: bash

        salt '*' saltutil.term_job <job id>
    '''
    return signal_job(jid, signal.SIGTERM)


def kill_job(jid):
    '''
    Sends a kill signal (SIGKILL 9) to the named salt job's process

    CLI Example:

    .. code-block:: bash

        salt '*' saltutil.kill_job <job id>
    '''
    # Some OS's (Win32) don't have SIGKILL, so use salt_SIGKILL which is set to
    # an appropriate value for the operating system this is running on.
    return signal_job(jid, salt_SIGKILL)


def regen_keys():
    '''
    Used to regenerate the minion keys.

    CLI Example:

    .. code-block:: bash

        salt '*' saltutil.regen_keys
    '''
    for fn_ in os.listdir(__opts__['pki_dir']):
        path = os.path.join(__opts__['pki_dir'], fn_)
        try:
            os.remove(path)
        except os.error:
            pass
    # TODO: move this into a channel function? Or auth?
    # create a channel again, this will force the key regen
    channel = salt.transport.Channel.factory(__opts__)


def revoke_auth(preserve_minion_cache=False):
    '''
    The minion sends a request to the master to revoke its own key.
    Note that the minion session will be revoked and the minion may
    not be able to return the result of this command back to the master.

    If the 'preserve_minion_cache' flag is set to True, the master
    cache for this minion will not be removed.

    CLI Example:

    .. code-block:: bash

        salt '*' saltutil.revoke_auth
    '''
    channel = salt.transport.Channel.factory(__opts__)
    tok = channel.auth.gen_token('salt')
    load = {'cmd': 'revoke_auth',
            'id': __opts__['id'],
            'tok': tok,
            'preserve_minion_cache': preserve_minion_cache}

    try:
        return channel.send(load)
    except SaltReqTimeoutError:
        return False


def _get_ssh_or_api_client(cfgfile, ssh=False):
    if ssh:
        client = salt.client.ssh.client.SSHClient(cfgfile)
    else:
        client = salt.client.get_local_client(cfgfile)
    return client


def _exec(client, tgt, fun, arg, timeout, expr_form, ret, kwarg, **kwargs):
    ret = {}
    seen = 0
    for ret_comp in client.cmd_iter(
            tgt, fun, arg, timeout, expr_form, ret, kwarg, **kwargs):
        ret.update(ret_comp)
        seen += 1
        # ret can be empty, so we cannot len the whole return dict
        if expr_form == 'list' and len(tgt) == seen:
            # do not wait for timeout when explicit list matching
            # and all results are there
            break
    return ret


def cmd(tgt,
        fun,
        arg=(),
        timeout=None,
        expr_form='glob',
        ret='',
        kwarg=None,
        ssh=False,
        **kwargs):
    '''
    Assuming this minion is a master, execute a salt command

    CLI Example:

    .. code-block:: bash

        salt '*' saltutil.cmd
    '''
    cfgfile = __opts__['conf_file']
    client = _get_ssh_or_api_client(cfgfile, ssh)
    ret = _exec(
        client, tgt, fun, arg, timeout, expr_form, ret, kwarg, **kwargs)
    # if return is empty, we may have not used the right conf,
    # try with the 'minion relative master configuration counter part
    # if available
    master_cfgfile = '{0}master'.format(cfgfile[:-6])  # remove 'minion'
    if (
        not ret
        and cfgfile.endswith('{0}{1}'.format(os.path.sep, 'minion'))
        and os.path.exists(master_cfgfile)
    ):
        client = _get_ssh_or_api_client(master_cfgfile, ssh)
        ret = _exec(
            client, tgt, fun, arg, timeout, expr_form, ret, kwarg, **kwargs)
    return ret


def cmd_iter(tgt,
             fun,
             arg=(),
             timeout=None,
             expr_form='glob',
             ret='',
             kwarg=None,
             ssh=False,
             **kwargs):
    '''
    Assuming this minion is a master, execute a salt command

    CLI Example:

    .. code-block:: bash

        salt '*' saltutil.cmd_iter
    '''
    if ssh:
        client = salt.client.ssh.client.SSHClient(__opts__['conf_file'])
    else:
        client = salt.client.get_local_client(__opts__['conf_file'])
    for ret in client.cmd_iter(
            tgt,
            fun,
            arg,
            timeout,
            expr_form,
            ret,
            kwarg,
            **kwargs):
        yield ret


def runner(_fun, **kwargs):
    '''
    Execute a runner module (this function must be run on the master)

    .. versionadded:: 2014.7.0

    name
        The name of the function to run
    kwargs
        Any keyword arguments to pass to the runner function

    CLI Example:

    .. code-block:: bash

        salt '*' saltutil.runner jobs.list_jobs
    '''
    kwargs = salt.utils.clean_kwargs(**kwargs)

    if 'master_job_cache' not in __opts__:
        master_config = os.path.join(os.path.dirname(__opts__['conf_file']),
                                     'master')
        master_opts = salt.config.master_config(master_config)
        rclient = salt.runner.RunnerClient(master_opts)
    else:
        rclient = salt.runner.RunnerClient(__opts__)

    return rclient.cmd(_fun, kwarg=kwargs)


def wheel(_fun, **kwargs):
    '''
    Execute a wheel module (this function must be run on the master)

    .. versionadded:: 2014.7.0

    name
        The name of the function to run
    kwargs
        Any keyword arguments to pass to the wheel function

    CLI Example:

    .. code-block:: bash

        salt '*' saltutil.wheel key.accept match=jerry
    '''
    wclient = salt.wheel.WheelClient(__opts__)
    return wclient.cmd(_fun, kwarg=kwargs)


# this is the only way I could figure out how to get the REAL file_roots
# __opt__['file_roots'] is set to  __opt__['pillar_root']
class _MMinion(object):
    def __new__(cls, saltenv, reload_env=False):
        # this is to break out of salt.loaded.int and make this a true singleton
        # hack until https://github.com/saltstack/salt/pull/10273 is resolved
        # this is starting to look like PHP
        global _mminions  # pylint: disable=W0601
        if '_mminions' not in globals():
            _mminions = {}
        if saltenv not in _mminions or reload_env:
            opts = copy.deepcopy(__opts__)
            del opts['file_roots']
            # grains at this point are in the context of the minion
            global __grains__  # pylint: disable=W0601
            grains = copy.deepcopy(__grains__)
            m = salt.minion.MasterMinion(opts)

            # this assignment is so that the rest of fxns called by salt still
            # have minion context
            __grains__ = grains

            # this assignment is so that fxns called by mminion have minion
            # context
            m.opts['grains'] = grains

            env_roots = m.opts['file_roots'][saltenv]
            m.opts['module_dirs'] = [fp + '/_modules' for fp in env_roots]
            m.gen_modules()
            _mminions[saltenv] = m
        return _mminions[saltenv]


def mmodule(saltenv, fun, *args, **kwargs):
    '''
    Loads minion modules from an environment so that they can be used in pillars
    for that environment

    CLI Example:

    .. code-block:: bash

        salt '*' saltutil.mmodule base test.ping
    '''
    mminion = _MMinion(saltenv)
    return mminion.functions[fun](*args, **kwargs)<|MERGE_RESOLUTION|>--- conflicted
+++ resolved
@@ -162,7 +162,6 @@
         mod_file = os.path.join(__opts__['cachedir'], 'module_refresh')
         with salt.utils.fopen(mod_file, 'a+') as ofile:
             ofile.write('')
-<<<<<<< HEAD
     if form == 'grains' and \
        __opts__.get('grains_cache') and \
        os.path.isfile(os.path.join(__opts__['cachedir'], 'grains.cache.p')):
@@ -170,9 +169,7 @@
             os.remove(os.path.join(__opts__['cachedir'], 'grains.cache.p'))
         except OSError:
             log.error('Could not remove grains cache!')
-=======
     os.umask(cumask)
->>>>>>> 64a20228
     return ret
 
 
