# -*- coding: utf-8 -*-
'''
Manage information about regular files, directories,
and special files on the minion, set/read user,
group, mode, and data
'''

from __future__ import absolute_import

# TODO: We should add the capability to do u+r type operations here
# some time in the future

from __future__ import print_function

# Import python libs
import contextlib  # For < 2.7 compat
import datetime
import difflib
import errno
import fileinput
import fnmatch
import itertools
import logging
import operator
import os
import re
import shutil
import stat
import sys
import tempfile
import time
import glob

# pylint: disable=import-error,no-name-in-module,redefined-builtin
from salt.ext.six import string_types
from salt.ext.six.moves import range, reduce, zip
from salt.ext.six.moves.urllib.parse import urlparse as _urlparse
# pylint: enable=import-error,no-name-in-module,redefined-builtin

try:
    import grp
    import pwd
except ImportError:
    pass

# Import salt libs
import salt.utils
import salt.utils.find
import salt.utils.filebuffer
import salt.utils.files
import salt.utils.atomicfile
from salt.exceptions import CommandExecutionError, SaltInvocationError

log = logging.getLogger(__name__)

__func_alias__ = {
    'makedirs_': 'makedirs'
}

HASHES = [
            ['sha512', 128],
            ['sha384', 96],
            ['sha256', 64],
            ['sha224', 56],
            ['sha1', 40],
            ['md5', 32],
         ]


def __virtual__():
    '''
    Only work on POSIX-like systems
    '''
    # win_file takes care of windows
    if salt.utils.is_windows():
        return False
    return True


def __clean_tmp(sfn):
    '''
    Clean out a template temp file
    '''
    if sfn.startswith(tempfile.gettempdir()):
        # Don't remove if it exists in file_roots (any saltenv)
        all_roots = itertools.chain.from_iterable(
                iter(__opts__['file_roots'].values()))
        in_roots = any(sfn.startswith(root) for root in all_roots)
        # Only clean up files that exist
        if os.path.exists(sfn) and not in_roots:
            os.remove(sfn)


def _error(ret, err_msg):
    '''
    Common function for setting error information for return dicts
    '''
    ret['result'] = False
    ret['comment'] = err_msg
    return ret


def _binary_replace(old, new):
    '''
    This function does NOT do any diffing, it just checks the old and new files
    to see if either is binary, and provides an appropriate string noting the
    difference between the two files. If neither file is binary, an empty
    string is returned.

    This function should only be run AFTER it has been determined that the
    files differ.
    '''
    old_isbin = not salt.utils.istextfile(old)
    new_isbin = not salt.utils.istextfile(new)
    if any((old_isbin, new_isbin)):
        if all((old_isbin, new_isbin)):
            return 'Replace binary file'
        elif old_isbin:
            return 'Replace binary file with text file'
        elif new_isbin:
            return 'Replace text file with binary file'
    return ''


def _get_bkroot():
    '''
    Get the location of the backup dir in the minion cache
    '''
    # Get the cachedir from the minion config
    return os.path.join(__salt__['config.get']('cachedir'), 'file_backup')


def gid_to_group(gid):
    '''
    Convert the group id to the group name on this system

    gid
        gid to convert to a group name

    CLI Example:

    .. code-block:: bash

        salt '*' file.gid_to_group 0
    '''
    try:
        gid = int(gid)
    except ValueError:
        # This is not an integer, maybe it's already the group name?
        gid = group_to_gid(gid)

    if gid == '':
        # Don't even bother to feed it to grp
        return ''

    try:
        return grp.getgrgid(gid).gr_name
    except (KeyError, NameError):
        return ''


def group_to_gid(group):
    '''
    Convert the group to the gid on this system

    group
        group to convert to its gid

    CLI Example:

    .. code-block:: bash

        salt '*' file.group_to_gid root
    '''
    if group is None:
        return ''
    try:
        if isinstance(group, int):
            return group
        return grp.getgrnam(group).gr_gid
    except KeyError:
        return ''


def get_gid(path, follow_symlinks=True):
    '''
    Return the id of the group that owns a given file

    path
        file or directory of which to get the gid

    follow_symlinks
        indicated if symlinks should be followed


    CLI Example:

    .. code-block:: bash

        salt '*' file.get_gid /etc/passwd

    .. versionchanged:: 0.16.4
        ``follow_symlinks`` option added
    '''
    return stats(os.path.expanduser(path), follow_symlinks=follow_symlinks).get('gid', -1)


def get_group(path, follow_symlinks=True):
    '''
    Return the group that owns a given file

    path
        file or directory of which to get the group

    follow_symlinks
        indicated if symlinks should be followed

    CLI Example:

    .. code-block:: bash

        salt '*' file.get_group /etc/passwd

    .. versionchanged:: 0.16.4
        ``follow_symlinks`` option added
    '''
    return stats(os.path.expanduser(path), follow_symlinks=follow_symlinks).get('group', False)


def uid_to_user(uid):
    '''
    Convert a uid to a user name

    uid
        uid to convert to a username

    CLI Example:

    .. code-block:: bash

        salt '*' file.uid_to_user 0
    '''
    try:
        return pwd.getpwuid(uid).pw_name
    except (KeyError, NameError):
        return ''


def user_to_uid(user):
    '''
    Convert user name to a uid

    user
        user name to convert to its uid

    CLI Example:

    .. code-block:: bash

        salt '*' file.user_to_uid root
    '''
    if user is None:
        user = salt.utils.get_user()
    try:
        if isinstance(user, int):
            return user
        return pwd.getpwnam(user).pw_uid
    except KeyError:
        return ''


def get_uid(path, follow_symlinks=True):
    '''
    Return the id of the user that owns a given file

    path
        file or directory of which to get the uid

    follow_symlinks
        indicated if symlinks should be followed

    CLI Example:

    .. code-block:: bash

        salt '*' file.get_uid /etc/passwd

    .. versionchanged:: 0.16.4
        ``follow_symlinks`` option added
    '''
    return stats(os.path.expanduser(path), follow_symlinks=follow_symlinks).get('uid', -1)


def get_user(path, follow_symlinks=True):
    '''
    Return the user that owns a given file

    path
        file or directory of which to get the user

    follow_symlinks
        indicated if symlinks should be followed

    CLI Example:

    .. code-block:: bash

        salt '*' file.get_user /etc/passwd

    .. versionchanged:: 0.16.4
        ``follow_symlinks`` option added
    '''
    return stats(os.path.expanduser(path), follow_symlinks=follow_symlinks).get('user', False)


def get_mode(path, follow_symlinks=True):
    '''
    Return the mode of a file

    path
        file or directory of which to get the mode

    follow_symlinks
        indicated if symlinks should be followed

    CLI Example:

    .. code-block:: bash

        salt '*' file.get_mode /etc/passwd

    .. versionchanged:: 2014.1.0
        ``follow_symlinks`` option added
    '''
    return stats(os.path.expanduser(path), follow_symlinks=follow_symlinks).get('mode', '')


def set_mode(path, mode):
    '''
    Set the mode of a file

    path
        file or directory of which to set the mode

    mode
        mode to set the path to

    CLI Example:

    .. code-block:: bash

        salt '*' file.set_mode /etc/passwd 0644
    '''
    path = os.path.expanduser(path)

    mode = str(mode).lstrip('0')
    if not mode:
        mode = '0'
    if not os.path.exists(path):
        raise CommandExecutionError('{0}: File not found'.format(path))
    try:
        os.chmod(path, int(mode, 8))
    except Exception:
        return 'Invalid Mode ' + mode
    return get_mode(path)


def lchown(path, user, group):
    '''
    Chown a file, pass the file the desired user and group without following
    symlinks.

    path
        path to the file or directory

    user
        user owner

    group
        group owner

    CLI Example:

    .. code-block:: bash

        salt '*' file.chown /etc/passwd root root
    '''
    path = os.path.expanduser(path)

    uid = user_to_uid(user)
    gid = group_to_gid(group)
    err = ''
    if uid == '':
        if user:
            err += 'User does not exist\n'
        else:
            uid = -1
    if gid == '':
        if group:
            err += 'Group does not exist\n'
        else:
            gid = -1

    return os.lchown(path, uid, gid)


def chown(path, user, group):
    '''
    Chown a file, pass the file the desired user and group

    path
        path to the file or directory

    user
        user owner

    group
        group owner

    CLI Example:

    .. code-block:: bash

        salt '*' file.chown /etc/passwd root root
    '''
    path = os.path.expanduser(path)

    uid = user_to_uid(user)
    gid = group_to_gid(group)
    err = ''
    if uid == '':
        if user:
            err += 'User does not exist\n'
        else:
            uid = -1
    if gid == '':
        if group:
            err += 'Group does not exist\n'
        else:
            gid = -1
    if not os.path.exists(path):
        try:
            # Broken symlinks will return false, but still need to be chowned
            return os.lchown(path, uid, gid)
        except OSError:
            pass
        err += 'File not found'
    if err:
        return err
    return os.chown(path, uid, gid)


def chgrp(path, group):
    '''
    Change the group of a file

    path
        path to the file or directory

    group
        group owner

    CLI Example:

    .. code-block:: bash

        salt '*' file.chgrp /etc/passwd root
    '''
    path = os.path.expanduser(path)

    user = get_user(path)
    return chown(path, user, group)


def get_sum(path, form='sha256'):
    '''
    Return the checksum for the given file. The following checksum algorithms
    are supported:

    * md5
    * sha1
    * sha224
    * sha256 **(default)**
    * sha384
    * sha512

    path
        path to the file or directory

    form
        desired sum format

    CLI Example:

    .. code-block:: bash

        salt '*' file.get_sum /etc/passwd sha512
    '''
    path = os.path.expanduser(path)

    if not os.path.isfile(path):
        return 'File not found'
    return salt.utils.get_hash(path, form, 4096)


def get_hash(path, form='sha256', chunk_size=65536):
    '''
    Get the hash sum of a file

    This is better than ``get_sum`` for the following reasons:
        - It does not read the entire file into memory.
        - It does not return a string on error. The returned value of
            ``get_sum`` cannot really be trusted since it is vulnerable to
            collisions: ``get_sum(..., 'xyz') == 'Hash xyz not supported'``

    path
        path to the file or directory

    form
        desired sum format

    chunk_size
        amount to sum at once

    CLI Example:

    .. code-block:: bash

        salt '*' file.get_hash /etc/shadow
    '''
    return salt.utils.get_hash(os.path.expanduser(path), form, chunk_size)


def check_hash(path, file_hash):
    '''
    Check if a file matches the given hash string

    Returns true if the hash matched, otherwise false. Raises ValueError if
    the hash was not formatted correctly.

    path
        A file path
    hash
        A string in the form <hash_type>:<hash_value>. For example:
        ``md5:e138491e9d5b97023cea823fe17bac22``

    CLI Example:

    .. code-block:: bash

        salt '*' file.check_hash /etc/fstab md5:<md5sum>
    '''
    path = os.path.expanduser(path)

    hash_parts = file_hash.split(':', 1)
    if len(hash_parts) != 2:
        # Support "=" for backward compatibility.
        hash_parts = file_hash.split('=', 1)
        if len(hash_parts) != 2:
            raise ValueError('Bad hash format: {0!r}'.format(file_hash))
    hash_form, hash_value = hash_parts
    return get_hash(path, hash_form) == hash_value


def find(path, *args, **kwargs):
    '''
    Approximate the Unix ``find(1)`` command and return a list of paths that
    meet the specified criteria.

    The options include match criteria:

    .. code-block:: text

        name    = path-glob                 # case sensitive
        iname   = path-glob                 # case insensitive
        regex   = path-regex                # case sensitive
        iregex  = path-regex                # case insensitive
        type    = file-types                # match any listed type
        user    = users                     # match any listed user
        group   = groups                    # match any listed group
        size    = [+-]number[size-unit]     # default unit = byte
        mtime   = interval                  # modified since date
        grep    = regex                     # search file contents

    and/or actions:

    .. code-block:: text

        delete [= file-types]               # default type = 'f'
        exec    = command [arg ...]         # where {} is replaced by pathname
        print  [= print-opts]

    and/or depth criteria:

    .. code-block:: text

        maxdepth = maximum depth to transverse in path
        mindepth = minimum depth to transverse before checking files or directories

    The default action is ``print=path``

    ``path-glob``:

    .. code-block:: text

        *                = match zero or more chars
        ?                = match any char
        [abc]            = match a, b, or c
        [!abc] or [^abc] = match anything except a, b, and c
        [x-y]            = match chars x through y
        [!x-y] or [^x-y] = match anything except chars x through y
        {a,b,c}          = match a or b or c

    ``path-regex``: a Python Regex (regular expression) pattern to match pathnames

    ``file-types``: a string of one or more of the following:

    .. code-block:: text

        a: all file types
        b: block device
        c: character device
        d: directory
        p: FIFO (named pipe)
        f: plain file
        l: symlink
        s: socket

    ``users``: a space and/or comma separated list of user names and/or uids

    ``groups``: a space and/or comma separated list of group names and/or gids

    ``size-unit``:

    .. code-block:: text

        b: bytes
        k: kilobytes
        m: megabytes
        g: gigabytes
        t: terabytes

    interval:

    .. code-block:: text

        [<num>w] [<num>d] [<num>h] [<num>m] [<num>s]

        where:
            w: week
            d: day
            h: hour
            m: minute
            s: second

    print-opts: a comma and/or space separated list of one or more of the
    following:

    .. code-block:: text

        group: group name
        md5:   MD5 digest of file contents
        mode:  file permissions (as integer)
        mtime: last modification time (as time_t)
        name:  file basename
        path:  file absolute path
        size:  file size in bytes
        type:  file type
        user:  user name

    CLI Examples:

    .. code-block:: bash

        salt '*' file.find / type=f name=\\*.bak size=+10m
        salt '*' file.find /var mtime=+30d size=+10m print=path,size,mtime
        salt '*' file.find /var/log name=\\*.[0-9] mtime=+30d size=+10m delete
    '''
    if 'delete' in args:
        kwargs['delete'] = 'f'
    elif 'print' in args:
        kwargs['print'] = 'path'

    try:
        finder = salt.utils.find.Finder(kwargs)
    except ValueError as ex:
        return 'error: {0}'.format(ex)

    ret = [p for p in finder.find(os.path.expanduser(path))]
    ret.sort()
    return ret


def _sed_esc(string, escape_all=False):
    '''
    Escape single quotes and forward slashes
    '''
    special_chars = "^.[$()|*+?{"
    string = string.replace("'", "'\"'\"'").replace("/", "\\/")
    if escape_all is True:
        for char in special_chars:
            string = string.replace(char, "\\" + char)
    return string


def sed(path,
        before,
        after,
        limit='',
        backup='.bak',
        options='-r -e',
        flags='g',
        escape_all=False,
        negate_match=False):
    '''
    .. deprecated:: 0.17.0
       Use :py:func:`~salt.modules.file.replace` instead.

    Make a simple edit to a file

    Equivalent to:

    .. code-block:: bash

        sed <backup> <options> "/<limit>/ s/<before>/<after>/<flags> <file>"

    path
        The full path to the file to be edited
    before
        A pattern to find in order to replace with ``after``
    after
        Text that will replace ``before``
    limit : ``''``
        An initial pattern to search for before searching for ``before``
    backup : ``.bak``
        The file will be backed up before edit with this file extension;
        **WARNING:** each time ``sed``/``comment``/``uncomment`` is called will
        overwrite this backup
    options : ``-r -e``
        Options to pass to sed
    flags : ``g``
        Flags to modify the sed search; e.g., ``i`` for case-insensitive pattern
        matching
    negate_match : False
        Negate the search command (``!``)

        .. versionadded:: 0.17.0

    Forward slashes and single quotes will be escaped automatically in the
    ``before`` and ``after`` patterns.

    CLI Example:

    .. code-block:: bash

        salt '*' file.sed /etc/httpd/httpd.conf 'LogLevel warn' 'LogLevel info'
    '''
    # Largely inspired by Fabric's contrib.files.sed()
    # XXX:dc: Do we really want to always force escaping?
    #
    path = os.path.expanduser(path)

    if not os.path.exists(path):
        return False

    # Mandate that before and after are strings
    before = str(before)
    after = str(after)
    before = _sed_esc(before, escape_all)
    after = _sed_esc(after, escape_all)
    limit = _sed_esc(limit, escape_all)
    if sys.platform == 'darwin':
        options = options.replace('-r', '-E')

    cmd = (
        r'''sed {backup}{options} '{limit}{negate_match}s/{before}/{after}/{flags}' {path}'''
        .format(
            backup='-i{0} '.format(backup) if backup else '-i ',
            options=options,
            limit='/{0}/ '.format(limit) if limit else '',
            before=before,
            after=after,
            flags=flags,
            path=path,
            negate_match='!' if negate_match else '',
        )
    )

    return __salt__['cmd.run_all'](cmd, python_shell=False)


def sed_contains(path,
                 text,
                 limit='',
                 flags='g'):
    '''
    .. deprecated:: 0.17.0
       Use :func:`search` instead.

    Return True if the file at ``path`` contains ``text``. Utilizes sed to
    perform the search (line-wise search).

    Note: the ``p`` flag will be added to any flags you pass in.

    CLI Example:

    .. code-block:: bash

        salt '*' file.contains /etc/crontab 'mymaintenance.sh'
    '''
    # Largely inspired by Fabric's contrib.files.contains()
    path = os.path.expanduser(path)

    if not os.path.exists(path):
        return False

    before = _sed_esc(str(text), False)
    limit = _sed_esc(str(limit), False)
    options = '-n -r -e'
    if sys.platform == 'darwin':
        options = options.replace('-r', '-E')

    cmd = r"sed {options} '{limit}s/{before}/$/{flags}' {path}".format(
        options=options,
        limit='/{0}/ '.format(limit) if limit else '',
        before=before,
        flags='p{0}'.format(flags),
        path=path)

    result = __salt__['cmd.run'](cmd, python_shell=False)

    return bool(result)


def psed(path,
         before,
         after,
         limit='',
         backup='.bak',
         flags='gMS',
         escape_all=False,
         multi=False):
    '''
    .. deprecated:: 0.17.0
       Use :py:func:`~salt.modules.file.replace` instead.

    Make a simple edit to a file (pure Python version)

    Equivalent to:

    .. code-block:: bash

        sed <backup> <options> "/<limit>/ s/<before>/<after>/<flags> <file>"

    path
        The full path to the file to be edited
    before
        A pattern to find in order to replace with ``after``
    after
        Text that will replace ``before``
    limit : ``''``
        An initial pattern to search for before searching for ``before``
    backup : ``.bak``
        The file will be backed up before edit with this file extension;
        **WARNING:** each time ``sed``/``comment``/``uncomment`` is called will
        overwrite this backup
    flags : ``gMS``
        Flags to modify the search. Valid values are:
          - ``g``: Replace all occurrences of the pattern, not just the first.
          - ``I``: Ignore case.
          - ``L``: Make ``\\w``, ``\\W``, ``\\b``, ``\\B``, ``\\s`` and ``\\S``
            dependent on the locale.
          - ``M``: Treat multiple lines as a single line.
          - ``S``: Make `.` match all characters, including newlines.
          - ``U``: Make ``\\w``, ``\\W``, ``\\b``, ``\\B``, ``\\d``, ``\\D``,
            ``\\s`` and ``\\S`` dependent on Unicode.
          - ``X``: Verbose (whitespace is ignored).
    multi: ``False``
        If True, treat the entire file as a single line

    Forward slashes and single quotes will be escaped automatically in the
    ``before`` and ``after`` patterns.

    CLI Example:

    .. code-block:: bash

        salt '*' file.sed /etc/httpd/httpd.conf 'LogLevel warn' 'LogLevel info'
    '''
    # Largely inspired by Fabric's contrib.files.sed()
    # XXX:dc: Do we really want to always force escaping?
    #
    # Mandate that before and after are strings
    path = os.path.expanduser(path)

    multi = bool(multi)

    before = str(before)
    after = str(after)
    before = _sed_esc(before, escape_all)
    # The pattern to replace with does not need to be escaped!!!
    #after = _sed_esc(after, escape_all)
    limit = _sed_esc(limit, escape_all)

    shutil.copy2(path, '{0}{1}'.format(path, backup))

    with salt.utils.fopen(path, 'w') as ofile:
        with salt.utils.fopen('{0}{1}'.format(path, backup), 'r') as ifile:
            if multi is True:
                for line in ifile.readline():
                    ofile.write(_psed(line, before, after, limit, flags))
            else:
                ofile.write(_psed(ifile.read(), before, after, limit, flags))


RE_FLAG_TABLE = {'I': re.I,
                 'L': re.L,
                 'M': re.M,
                 'S': re.S,
                 'U': re.U,
                 'X': re.X}


def _psed(text,
          before,
          after,
          limit,
          flags):
    '''
    Does the actual work for file.psed, so that single lines can be passed in
    '''
    atext = text
    if limit:
        limit = re.compile(limit)
        comps = text.split(limit)
        atext = ''.join(comps[1:])

    count = 1
    if 'g' in flags:
        count = 0
        flags = flags.replace('g', '')

    aflags = 0
    for flag in flags:
        aflags |= RE_FLAG_TABLE[flag]

    before = re.compile(before, flags=aflags)
    text = re.sub(before, after, atext, count=count)

    return text


def uncomment(path,
              regex,
              char='#',
              backup='.bak'):
    '''
    .. deprecated:: 0.17.0
       Use :py:func:`~salt.modules.file.replace` instead.

    Uncomment specified commented lines in a file

    path
        The full path to the file to be edited
    regex
        A regular expression used to find the lines that are to be uncommented.
        This regex should not include the comment character. A leading ``^``
        character will be stripped for convenience (for easily switching
        between comment() and uncomment()).
    char : ``#``
        The character to remove in order to uncomment a line
    backup : ``.bak``
        The file will be backed up before edit with this file extension;
        **WARNING:** each time ``sed``/``comment``/``uncomment`` is called will
        overwrite this backup

    CLI Example:

    .. code-block:: bash

        salt '*' file.uncomment /etc/hosts.deny 'ALL: PARANOID'
    '''
    # Largely inspired by Fabric's contrib.files.uncomment()

    return sed(path,
               before=r'^([[:space:]]*){0}'.format(char),
               after=r'\1',
               limit=regex.lstrip('^'),
               backup=backup)


def comment(path,
            regex,
            char='#',
            backup='.bak'):
    '''
    .. deprecated:: 0.17.0
       Use :py:func:`~salt.modules.file.replace` instead.

    Comment out specified lines in a file

    path
        The full path to the file to be edited
    regex
        A regular expression used to find the lines that are to be commented;
        this pattern will be wrapped in parenthesis and will move any
        preceding/trailing ``^`` or ``$`` characters outside the parenthesis
        (e.g., the pattern ``^foo$`` will be rewritten as ``^(foo)$``)
    char : ``#``
        The character to be inserted at the beginning of a line in order to
        comment it out
    backup : ``.bak``
        The file will be backed up before edit with this file extension

        .. warning::

            This backup will be overwritten each time ``sed`` / ``comment`` /
            ``uncomment`` is called. Meaning the backup will only be useful
            after the first invocation.

    CLI Example:

    .. code-block:: bash

        salt '*' file.comment /etc/modules pcspkr
    '''
    # Largely inspired by Fabric's contrib.files.comment()

    regex = '{0}({1}){2}'.format(
            '^' if regex.startswith('^') else '',
            regex.lstrip('^').rstrip('$'),
            '$' if regex.endswith('$') else '')

    return sed(path,
               before=regex,
               after=r'{0}\1'.format(char),
               backup=backup)


def _get_flags(flags):
    '''
    Return an integer appropriate for use as a flag for the re module from a
    list of human-readable strings

    >>> _get_flags(['MULTILINE', 'IGNORECASE'])
    10
    '''
    if isinstance(flags, list):
        _flags_acc = []
        for flag in flags:
            _flag = getattr(re, flag.upper())

            if not isinstance(_flag, int):
                raise SaltInvocationError(
                    'Invalid re flag given: {0}'.format(flag)
                )

            _flags_acc.append(_flag)

        return reduce(operator.__or__, _flags_acc)

    return flags


def _mkstemp_copy(path,
                  preserve_inode=True):
    '''
    Create a temp file and move/copy the contents of ``path`` to the temp file.
    Return the path to the temp file.

    path
        The full path to the file whose contents will be moved/copied to a temp file.
        Whether it's moved or copied depends on the value of ``preserve_inode``.
    preserve_inode
        Preserve the inode of the file, so that any hard links continue to share the
        inode with the original filename. This works by *copying* the file, reading
        from the copy, and writing to the file at the original inode. If ``False``, the
        file will be *moved* rather than copied, and a new file will be written to a
        new inode, but using the original filename. Hard links will then share an inode
        with the backup, instead (if using ``backup`` to create a backup copy).
        Default is ``True``.
    '''
    temp_file = None
    # Create the temp file
    try:
        temp_file = salt.utils.mkstemp()
    except (OSError, IOError) as exc:
        raise CommandExecutionError(
            "Unable to create temp file. "
            "Exception: {0}".format(exc)
            )
    # use `copy` to preserve the inode of the
    # original file, and thus preserve hardlinks
    # to the inode. otherwise, use `move` to
    # preserve prior behavior, which results in
    # writing the file to a new inode.
    if preserve_inode:
        try:
            shutil.copy2(path, temp_file)
        except (OSError, IOError) as exc:
            raise CommandExecutionError(
                "Unable to copy file '{0}' to the "
                "temp file '{1}'. "
                "Exception: {2}".format(path, temp_file, exc)
                )
    else:
        try:
            shutil.move(path, temp_file)
        except (OSError, IOError) as exc:
            raise CommandExecutionError(
                "Unable to move file '{0}' to the "
                "temp file '{1}'. "
                "Exception: {2}".format(path, temp_file, exc)
                )

    return temp_file


def replace(path,
            pattern,
            repl,
            count=0,
            flags=0,
            bufsize=1,
            append_if_not_found=False,
            prepend_if_not_found=False,
            not_found_content=None,
            backup='.bak',
            dry_run=False,
            search_only=False,
            show_changes=True,
        ):
    '''
    .. versionadded:: 0.17.0

    Replace occurrences of a pattern in a file

    This is a pure Python implementation that wraps Python's :py:func:`~re.sub`.

    path
        Filesystem path to the file to be edited
    pattern
        Python's regular expression search
        https://docs.python.org/2/library/re.html
    repl
        The replacement text
    count
        Maximum number of pattern occurrences to be replaced
    flags (list or int)
        A list of flags defined in the :ref:`re module documentation
        <contents-of-module-re>`. Each list item should be a string that will
        correlate to the human-friendly flag name. E.g., ``['IGNORECASE',
        'MULTILINE']``. Note: multiline searches must specify ``file`` as the
        ``bufsize`` argument below.
    bufsize (int or str)
        How much of the file to buffer into memory at once. The
        default value ``1`` processes one line at a time. The special value
        ``file`` may be specified which will read the entire file into memory
        before processing. Note: multiline searches must specify ``file``
        buffering.
    append_if_not_found
        .. versionadded:: 2014.7.0

        If pattern is not found and set to ``True``
        then, the content will be appended to the file.
        Default is ``False``
    prepend_if_not_found
        .. versionadded:: 2014.7.0

        If pattern is not found and set to ``True``
        then, the content will be appended to the file.
        Default is ``False``
    not_found_content
        .. versionadded:: 2014.7.0

        Content to use for append/prepend if not found. If
        None (default), uses ``repl``. Useful when ``repl`` uses references to group in
        pattern.
    backup
        The file extension to use for a backup of the file before
        editing. Set to ``False`` to skip making a backup. Default
        is ``.bak``
    dry_run
        Don't make any edits to the file, Default is ``False``
    search_only
        Just search for the pattern; ignore the replacement;
        stop on the first match. Default is ``False``
    show_changes
        Output a unified diff of the old file and the new
        file. If ``False`` return a boolean if any changes were made.
        Default is ``True``

        .. note::

            Using this option will store two copies of the file in-memory
            (the original version and the edited version) in order to generate the
            diff.

    If an equal sign (``=``) appears in an argument to a Salt command it is
    interpreted as a keyword argument in the format ``key=val``. That
    processing can be bypassed in order to pass an equal sign through to the
    remote shell command by manually specifying the kwarg:

    .. code-block:: bash

        salt '*' file.replace /path/to/file pattern='=' repl=':'
        salt '*' file.replace /path/to/file pattern="bind-address\\s*=" repl='bind-address:'

    CLI Examples:

    .. code-block:: bash

        salt '*' file.replace /etc/httpd/httpd.conf pattern='LogLevel warn' repl='LogLevel info'
        salt '*' file.replace /some/file pattern='before' repl='after' flags='[MULTILINE, IGNORECASE]'
    '''
    symlink = False
    if is_link(path):
        symlink = True
        target_path = os.readlink(path)
        given_path = os.path.expanduser(path)

    path = os.path.realpath(os.path.expanduser(path))

    if not os.path.exists(path):
        raise SaltInvocationError('File not found: {0}'.format(path))

    if not salt.utils.istextfile(path):
        raise SaltInvocationError(
            'Cannot perform string replacements on a binary file: {0}'
            .format(path)
        )

    if search_only and (append_if_not_found or prepend_if_not_found):
        raise SaltInvocationError('Choose between search_only and append/prepend_if_not_found')

    if append_if_not_found and prepend_if_not_found:
        raise SaltInvocationError('Choose between append or prepend_if_not_found')

    flags_num = _get_flags(flags)
    cpattern = re.compile(str(pattern), flags_num)
    if bufsize == 'file':
        bufsize = os.path.getsize(path)

    # Search the file; track if any changes have been made for the return val
    has_changes = False
    orig_file = []  # used if show_changes
    new_file = []  # used if show_changes
    if not salt.utils.is_windows():
        pre_user = get_user(path)
        pre_group = get_group(path)
        pre_mode = __salt__['config.manage_mode'](get_mode(path))

    # Avoid TypeErrors by forcing repl to be a string
    repl = str(repl)

    found = False
    temp_file = None
    content = str(not_found_content) if not_found_content and \
                                       (prepend_if_not_found or
                                        append_if_not_found) \
                                     else repl

    # First check the whole file, determine whether to make the replacement
    # Searching first avoids modifying the time stamp if there are no changes
    try:
        # Use a read-only handle to open the file
        with salt.utils.fopen(path,
                              mode='rb',
                              buffering=bufsize) as r_file:
            for line in r_file:
                if search_only:
                    # Just search; bail as early as a match is found
                    if re.search(cpattern, line):
                        return True  # `with` block handles file closure
                else:
                    result, nrepl = re.subn(cpattern, repl, line, count)

                    # found anything? (even if no change)
                    if nrepl > 0:
                        found = True

                    if prepend_if_not_found or append_if_not_found:
                        # Search for content, so we don't continue pre/appending
                        # the content if it's been pre/appended in a previous run.
                        if re.search(content, line):
                            # Content was found, so set found.
                            found = True

                    # Identity check each potential change until one change is made
                    if has_changes is False and result != line:
                        has_changes = True

                    # Keep track of show_changes here, in case the file isn't
                    # modified
                    if show_changes or append_if_not_found or \
                       prepend_if_not_found:
                        orig_file.append(line)
                        new_file.append(result)

    except (OSError, IOError) as exc:
        raise CommandExecutionError(
            "Unable to open file '{0}'. "
            "Exception: {1}".format(path, exc)
            )

    # Just search. We've searched the whole file now; if we didn't return True
    # already, then the pattern isn't present, so return False.
    if search_only:
        return False

    if has_changes and not dry_run:
        # Write the replacement text in this block.
        try:
            # Create a copy to read from and to use as a backup later
            temp_file = _mkstemp_copy(path=path, preserve_inode=False)
        except (OSError, IOError) as exc:
            raise CommandExecutionError("Exception: {0}".format(exc))

        try:
            # Open the file in write mode
            with salt.utils.fopen(path,
                        mode='wb',
                        buffering=bufsize) as w_file:
                try:
                    # Open the temp file in read mode
                    with salt.utils.fopen(temp_file,
                                          mode='rb',
                                          buffering=bufsize) as r_file:
                        for line in r_file:
                            result, nrepl = re.subn(cpattern, repl,
                                                    line, count)
                            try:
                                w_file.write(result)
                            except (OSError, IOError) as exc:
                                raise CommandExecutionError(
                                    "Unable to write file '{0}'. Contents may "
                                    "be truncated. Temporary file contains copy "
                                    "at '{1}'. "
                                    "Exception: {2}".format(path, temp_file, exc)
                                    )
                except (OSError, IOError) as exc:
                    raise CommandExecutionError("Exception: {0}".format(exc))
        except (OSError, IOError) as exc:
            raise CommandExecutionError("Exception: {0}".format(exc))

    if not found and (append_if_not_found or prepend_if_not_found):
        if not_found_content is None:
            not_found_content = repl
        if prepend_if_not_found:
            new_file.insert(0, not_found_content + '\n')
        else:
            # append_if_not_found
            # Make sure we have a newline at the end of the file
            if 0 != len(new_file):
                if not new_file[-1].endswith('\n'):
                    new_file[-1] += '\n'
            new_file.append(not_found_content + '\n')
        has_changes = True
        if not dry_run:
            try:
                # Create a copy to read from and for later use as a backup
                temp_file = _mkstemp_copy(path=path, preserve_inode=False)
            except (OSError, IOError) as exc:
                raise CommandExecutionError("Exception: {0}".format(exc))
            # write new content in the file while avoiding partial reads
            try:
                f = salt.utils.atomicfile.atomic_open(path, 'wb')
                for line in new_file:
                    f.write(line)
            finally:
                f.close()

    if backup and has_changes and not dry_run:
        # keep the backup only if it was requested
        # and only if there were any changes
        backup_name = '{0}{1}'.format(path, backup)
        try:
            shutil.move(temp_file, backup_name)
        except (OSError, IOError) as exc:
            raise CommandExecutionError(
                "Unable to move the temp file '{0}' to the "
                "backup file '{1}'. "
                "Exception: {2}".format(path, temp_file, exc)
                )
        if symlink:
            symlink_backup = '{0}{1}'.format(given_path, backup)
            target_backup = '{0}{1}'.format(target_path, backup)
            # Always clobber any existing symlink backup
            # to match the behaviour of the 'backup' option
            try:
                os.symlink(target_backup, symlink_backup)
            except OSError:
                os.remove(symlink_backup)
                os.symlink(target_backup, symlink_backup)
            except:
                raise CommandExecutionError(
                    "Unable create backup symlink '{0}'. "
                    "Target was '{1}'. "
                    "Exception: {2}".format(symlink_backup, target_backup,
                                            exc)
                    )
    elif temp_file:
        try:
            os.remove(temp_file)
        except (OSError, IOError) as exc:
            raise CommandExecutionError(
                "Unable to delete temp file '{0}'. "
                "Exception: {1}".format(temp_file, exc)
                )

    if not dry_run and not salt.utils.is_windows():
        check_perms(path, None, pre_user, pre_group, pre_mode)

    if show_changes:
        return ''.join(difflib.unified_diff(orig_file, new_file))

    return has_changes


def blockreplace(path,
        marker_start='#-- start managed zone --',
        marker_end='#-- end managed zone --',
        content='',
        append_if_not_found=False,
        prepend_if_not_found=False,
        backup='.bak',
        dry_run=False,
        show_changes=True,
        ):
    '''
    .. versionadded:: 2014.1.0

    Replace content of a text block in a file, delimited by line markers

    A block of content delimited by comments can help you manage several lines
    entries without worrying about old entries removal.

    .. note::

        This function will store two copies of the file in-memory (the original
        version and the edited version) in order to detect changes and only
        edit the targeted file if necessary.

    path
        Filesystem path to the file to be edited

    marker_start
        The line content identifying a line as the start of the content block.
        Note that the whole line containing this marker will be considered, so
        whitespace or extra content before or after the marker is included in
        final output

    marker_end
        The line content identifying a line as the end of the content block.
        Note that the whole line containing this marker will be considered, so
        whitespace or extra content before or after the marker is included in
        final output

    content
        The content to be used between the two lines identified by marker_start
        and marker_stop.

    append_if_not_found : False
        If markers are not found and set to ``True`` then, the markers and
        content will be appended to the file.

    prepend_if_not_found : False
        If markers are not found and set to ``True`` then, the markers and
        content will be prepended to the file.


    backup
        The file extension to use for a backup of the file if any edit is made.
        Set to ``False`` to skip making a backup.

    dry_run
        Don't make any edits to the file.

    show_changes
        Output a unified diff of the old file and the new file. If ``False``,
        return a boolean if any changes were made.

    CLI Example:

    .. code-block:: bash

        salt '*' file.blockreplace /etc/hosts '#-- start managed zone foobar : DO NOT EDIT --' \\
        '#-- end managed zone foobar --' $'10.0.1.1 foo.foobar\\n10.0.1.2 bar.foobar' True

    '''
    path = os.path.expanduser(path)

    if not os.path.exists(path):
        raise SaltInvocationError('File not found: {0}'.format(path))

    if append_if_not_found and prepend_if_not_found:
        raise SaltInvocationError('Choose between append or prepend_if_not_found')

    if not salt.utils.istextfile(path):
        raise SaltInvocationError(
            'Cannot perform string replacements on a binary file: {0}'
            .format(path)
        )

    # Search the file; track if any changes have been made for the return val
    has_changes = False
    orig_file = []
    new_file = []
    in_block = False
    old_content = ''
    done = False
    # we do not use in_place editing to avoid file attrs modifications when
    # no changes are required and to avoid any file access on a partially
    # written file.
    # we could also use salt.utils.filebuffer.BufferedReader
    try:
        fi_file = fileinput.input(path,
                    inplace=False, backup=False,
                    bufsize=1, mode='rb')
        for line in fi_file:

            result = line

            if marker_start in line:
                # managed block start found, start recording
                in_block = True

            else:
                if in_block:
                    if marker_end in line:
                        # end of block detected
                        in_block = False

                        # Check for multi-line '\n' terminated content as split will
                        # introduce an unwanted additional new line.
                        if content and content[-1] == '\n':
                            content = content[:-1]

                        # push new block content in file
                        for cline in content.split('\n'):
                            new_file.append(cline + '\n')

                        done = True

                    else:
                        # remove old content, but keep a trace
                        old_content += line
                        result = None
            # else: we are not in the marked block, keep saving things

            orig_file.append(line)
            if result is not None:
                new_file.append(result)
        # end for. If we are here without block management we maybe have some problems,
        # or we need to initialise the marked block

    finally:
        fi_file.close()

    if in_block:
        # unterminated block => bad, always fail
        raise CommandExecutionError(
            'Unterminated marked block. End of file reached before marker_end.'
        )

    if not done:
        if prepend_if_not_found:
            # add the markers and content at the beginning of file
            new_file.insert(0, marker_end + '\n')
            new_file.insert(0, content + '\n')
            new_file.insert(0, marker_start + '\n')
            done = True
        elif append_if_not_found:
            # Make sure we have a newline at the end of the file
            if 0 != len(new_file):
                if not new_file[-1].endswith('\n'):
                    new_file[-1] += '\n'
            # add the markers and content at the end of file
            new_file.append(marker_start + '\n')
            new_file.append(content + '\n')
            new_file.append(marker_end + '\n')
            done = True
        else:
            raise CommandExecutionError(
                'Cannot edit marked block. Markers were not found in file.'
            )

    if done:
        diff = ''.join(difflib.unified_diff(orig_file, new_file))
        has_changes = diff is not ''
        if has_changes and not dry_run:
            # changes detected
            # backup old content
            if backup is not False:
                shutil.copy2(path, '{0}{1}'.format(path, backup))

            # backup file attrs
            perms = {}
            perms['user'] = get_user(path)
            perms['group'] = get_group(path)
            perms['mode'] = __salt__['config.manage_mode'](get_mode(path))

            # write new content in the file while avoiding partial reads
            try:
                f = salt.utils.atomicfile.atomic_open(path, 'wb')
                for line in new_file:
                    f.write(line)
            finally:
                f.close()

            # this may have overwritten file attrs
            check_perms(path,
                    None,
                    perms['user'],
                    perms['group'],
                    perms['mode'])

        if show_changes:
            return diff

    return has_changes


def search(path,
        pattern,
        flags=0,
        bufsize=1,
        ):
    '''
    .. versionadded:: 0.17.0

    Search for occurrences of a pattern in a file

    Params are identical to :py:func:`~salt.modules.file.replace`.

    CLI Example:

    .. code-block:: bash

        salt '*' file.search /etc/crontab 'mymaintenance.sh'
    '''
    # This function wraps file.replace on purpose in order to enforce
    # consistent usage, compatible regex's, expected behavior, *and* bugs. :)
    # Any enhancements or fixes to one should affect the other.
    return replace(path,
            pattern,
            '',
            flags=flags,
            bufsize=bufsize,
            dry_run=True,
            search_only=True,
            show_changes=False)


def patch(originalfile, patchfile, options='', dry_run=False):
    '''
    .. versionadded:: 0.10.4

    Apply a patch to a file

    Equivalent to:

    .. code-block:: bash

        patch <options> <originalfile> <patchfile>

    originalfile
        The full path to the file or directory to be patched
    patchfile
        A patch file to apply to ``originalfile``
    options
        Options to pass to patch.

    CLI Example:

    .. code-block:: bash

        salt '*' file.patch /opt/file.txt /tmp/file.txt.patch
    '''
    if dry_run:
        if __grains__['kernel'] in ('FreeBSD', 'OpenBSD'):
            dry_run_opt = ' -C'
        else:
            dry_run_opt = ' --dry-run'
    else:
        dry_run_opt = ''

    patchpath = salt.utils.which('patch')
    if not patchpath:
        raise CommandExecutionError('patch executable not found. Is the distribution\'s patch package installed?')

    cmd = '{0} {1}{2} "{3}" "{4}"'.format(
        patchpath, options, dry_run_opt, originalfile, patchfile)
    return __salt__['cmd.run_all'](cmd, python_shell=False)


def contains(path, text):
    '''
    .. deprecated:: 0.17.0
       Use :func:`search` instead.

    Return ``True`` if the file at ``path`` contains ``text``

    CLI Example:

    .. code-block:: bash

        salt '*' file.contains /etc/crontab 'mymaintenance.sh'
    '''
    path = os.path.expanduser(path)

    if not os.path.exists(path):
        return False

    stripped_text = str(text).strip()
    try:
        with salt.utils.filebuffer.BufferedReader(path) as breader:
            for chunk in breader:
                if stripped_text in chunk:
                    return True
        return False
    except (IOError, OSError):
        return False


def contains_regex(path, regex, lchar=''):
    '''
    .. deprecated:: 0.17.0
       Use :func:`search` instead.

    Return True if the given regular expression matches on any line in the text
    of a given file.

    If the lchar argument (leading char) is specified, it
    will strip `lchar` from the left side of each line before trying to match

    CLI Example:

    .. code-block:: bash

        salt '*' file.contains_regex /etc/crontab
    '''
    path = os.path.expanduser(path)

    if not os.path.exists(path):
        return False

    try:
        with salt.utils.fopen(path, 'r') as target:
            for line in target:
                if lchar:
                    line = line.lstrip(lchar)
                if re.search(regex, line):
                    return True
            return False
    except (IOError, OSError):
        return False


def contains_regex_multiline(path, regex):
    '''
    .. deprecated:: 0.17.0
       Use :func:`search` instead.

    Return True if the given regular expression matches anything in the text
    of a given file

    Traverses multiple lines at a time, via the salt BufferedReader (reads in
    chunks)

    CLI Example:

    .. code-block:: bash

        salt '*' file.contains_regex_multiline /etc/crontab '^maint'
    '''
    path = os.path.expanduser(path)

    if not os.path.exists(path):
        return False

    try:
        with salt.utils.filebuffer.BufferedReader(path) as breader:
            for chunk in breader:
                if re.search(regex, chunk, re.MULTILINE):
                    return True
            return False
    except (IOError, OSError):
        return False


def contains_glob(path, glob_expr):
    '''
    .. deprecated:: 0.17.0
       Use :func:`search` instead.

    Return ``True`` if the given glob matches a string in the named file

    CLI Example:

    .. code-block:: bash

        salt '*' file.contains_glob /etc/foobar '*cheese*'
    '''
    path = os.path.expanduser(path)

    if not os.path.exists(path):
        return False

    try:
        with salt.utils.filebuffer.BufferedReader(path) as breader:
            for chunk in breader:
                if fnmatch.fnmatch(chunk, glob_expr):
                    return True
            return False
    except (IOError, OSError):
        return False


def append(path, *args, **kwargs):
    '''
    .. versionadded:: 0.9.5

    Append text to the end of a file

    path
        path to file

    `*args`
        strings to append to file

    CLI Example:

    .. code-block:: bash

        salt '*' file.append /etc/motd \\
                "With all thine offerings thou shalt offer salt." \\
                "Salt is what makes things taste bad when it isn't in them."

    .. admonition:: Attention

        If you need to pass a string to append and that string contains
        an equal sign, you **must** include the argument name, args.
        For example:

        .. code-block:: bash

            salt '*' file.append /etc/motd args='cheese=spam'

            salt '*' file.append /etc/motd args="['cheese=spam','spam=cheese']"

    '''
    path = os.path.expanduser(path)

    # Largely inspired by Fabric's contrib.files.append()

    if 'args' in kwargs:
        if isinstance(kwargs['args'], list):
            args = kwargs['args']
        else:
            args = [kwargs['args']]

    with salt.utils.fopen(path, "r+") as ofile:
        # Make sure we have a newline at the end of the file
        try:
            ofile.seek(-1, os.SEEK_END)
        except IOError as exc:
            if exc.errno == errno.EINVAL or exc.errno == errno.ESPIPE:
                # Empty file, simply append lines at the beginning of the file
                pass
            else:
                raise
        else:
            if ofile.read(1) != '\n':
                ofile.seek(0, os.SEEK_END)
                ofile.write('\n')
            else:
                ofile.seek(0, os.SEEK_END)
        # Append lines
        for line in args:
            ofile.write('{0}\n'.format(line))

    return 'Wrote {0} lines to "{1}"'.format(len(args), path)


def prepend(path, *args, **kwargs):
    '''
    .. versionadded:: 2014.7.0

    Prepend text to the beginning of a file

    path
        path to file

    `*args`
        strings to prepend to the file

    CLI Example:

    .. code-block:: bash

        salt '*' file.prepend /etc/motd \\
                "With all thine offerings thou shalt offer salt." \\
                "Salt is what makes things taste bad when it isn't in them."

    .. admonition:: Attention

        If you need to pass a string to append and that string contains
        an equal sign, you **must** include the argument name, args.
        For example:

        .. code-block:: bash

            salt '*' file.prepend /etc/motd args='cheese=spam'

            salt '*' file.prepend /etc/motd args="['cheese=spam','spam=cheese']"

    '''
    path = os.path.expanduser(path)

    if 'args' in kwargs:
        if isinstance(kwargs['args'], list):
            args = kwargs['args']
        else:
            args = [kwargs['args']]

    try:
        with salt.utils.fopen(path) as fhr:
            contents = fhr.readlines()
    except IOError:
        contents = []

    preface = []
    for line in args:
        preface.append('{0}\n'.format(line))

    with salt.utils.fopen(path, "w") as ofile:
        contents = preface + contents
        ofile.write(''.join(contents))
    return 'Prepended {0} lines to "{1}"'.format(len(args), path)


def write(path, *args, **kwargs):
    '''
    .. versionadded:: 2014.7.0

    Write text to a file, overwriting any existing contents.

    path
        path to file

    `*args`
        strings to write to the file

    CLI Example:

    .. code-block:: bash

        salt '*' file.write /etc/motd \\
                "With all thine offerings thou shalt offer salt."

    .. admonition:: Attention

        If you need to pass a string to append and that string contains
        an equal sign, you **must** include the argument name, args.
        For example:

        .. code-block:: bash

            salt '*' file.write /etc/motd args='cheese=spam'

            salt '*' file.write /etc/motd args="['cheese=spam','spam=cheese']"

    '''
    path = os.path.expanduser(path)

    if 'args' in kwargs:
        if isinstance(kwargs['args'], list):
            args = kwargs['args']
        else:
            args = [kwargs['args']]

    contents = []
    for line in args:
        contents.append('{0}\n'.format(line))
    with salt.utils.fopen(path, "w") as ofile:
        ofile.write(''.join(contents))
    return 'Wrote {0} lines to "{1}"'.format(len(contents), path)


def touch(name, atime=None, mtime=None):
    '''
    .. versionadded:: 0.9.5

    Just like the ``touch`` command, create a file if it doesn't exist or
    simply update the atime and mtime if it already does.

    atime:
        Access time in Unix epoch time
    mtime:
        Last modification in Unix epoch time

    CLI Example:

    .. code-block:: bash

        salt '*' file.touch /var/log/emptyfile
    '''
    name = os.path.expanduser(name)

    if atime and atime.isdigit():
        atime = int(atime)
    if mtime and mtime.isdigit():
        mtime = int(mtime)
    try:
        if not os.path.exists(name):
            with salt.utils.fopen(name, 'a') as fhw:
                fhw.write('')

        if not atime and not mtime:
            times = None
        elif not mtime and atime:
            times = (atime, time.time())
        elif not atime and mtime:
            times = (time.time(), mtime)
        else:
            times = (atime, mtime)
        os.utime(name, times)

    except TypeError:
        raise SaltInvocationError('atime and mtime must be integers')
    except (IOError, OSError) as exc:
        raise CommandExecutionError(exc.strerror)

    return os.path.exists(name)


def seek_read(path, size, offset):
    '''
    .. versionadded:: 2014.1.0

    Seek to a position on a file and read it

    path
        path to file

    seek
        amount to read at once

    offset
        offset to start into the file

    CLI Example:

    .. code-block:: bash

        salt '*' file.seek_read /path/to/file 4096 0
    '''
    path = os.path.expanduser(path)
    try:
        seek_fh = os.open(path, os.O_RDONLY)
        os.lseek(seek_fh, int(offset), 0)
        data = os.read(seek_fh, int(size))
    finally:
        os.close(seek_fh)
    return data


def seek_write(path, data, offset):
    '''
    .. versionadded:: 2014.1.0

    Seek to a position on a file and write to it

    path
        path to file

    data
        data to write to file

    offset
        position in file to start writing

    CLI Example:

    .. code-block:: bash

        salt '*' file.seek_write /path/to/file 'some data' 4096
    '''
    path = os.path.expanduser(path)
    try:
        seek_fh = os.open(path, os.O_WRONLY)
        os.lseek(seek_fh, int(offset), 0)
        ret = os.write(seek_fh, data)
        os.fsync(seek_fh)
    finally:
        os.close(seek_fh)
    return ret


def truncate(path, length):
    '''
    .. versionadded:: 2014.1.0

    Seek to a position on a file and delete everything after that point

    path
        path to file

    length
        offset into file to truncate

    CLI Example:

    .. code-block:: bash

        salt '*' file.truncate /path/to/file 512
    '''
    path = os.path.expanduser(path)
    with salt.utils.fopen(path, 'r+') as seek_fh:
        seek_fh.truncate(int(length))


def link(src, path):
    '''
    .. versionadded:: 2014.1.0

    Create a hard link to a file

    CLI Example:

    .. code-block:: bash

        salt '*' file.link /path/to/file /path/to/link
    '''
    src = os.path.expanduser(src)

    if not os.path.isabs(src):
        raise SaltInvocationError('File path must be absolute.')

    try:
        os.link(src, path)
        return True
    except (OSError, IOError):
        raise CommandExecutionError('Could not create {0!r}'.format(path))
    return False


def is_link(path):
    '''
    Check if the path is a symlink

    CLI Example:

    .. code-block:: bash

       salt '*' file.is_link /path/to/link
    '''
    # This function exists because os.path.islink does not support Windows,
    # therefore a custom function will need to be called. This function
    # therefore helps API consistency by providing a single function to call for
    # both operating systems.

    return os.path.islink(os.path.expanduser(path))


def symlink(src, path):
    '''
    Create a symbolic link to a file

    CLI Example:

    .. code-block:: bash

        salt '*' file.symlink /path/to/file /path/to/link
    '''
    path = os.path.expanduser(path)

    if not os.path.isabs(path):
        raise SaltInvocationError('File path must be absolute.')

    try:
        os.symlink(src, path)
        return True
    except (OSError, IOError):
        raise CommandExecutionError('Could not create {0!r}'.format(path))
    return False


def rename(src, dst):
    '''
    Rename a file or directory

    CLI Example:

    .. code-block:: bash

        salt '*' file.rename /path/to/src /path/to/dst
    '''
    src = os.path.expanduser(src)
    dst = os.path.expanduser(dst)

    if not os.path.isabs(src):
        raise SaltInvocationError('File path must be absolute.')

    try:
        os.rename(src, dst)
        return True
    except OSError:
        raise CommandExecutionError(
            'Could not rename {0!r} to {1!r}'.format(src, dst)
        )
    return False


def copy(src, dst, recurse=False, remove_existing=False):
    '''
    Copy a file or directory from source to dst

    In order to copy a directory, the recurse flag is required, and
    will by default overwrite files in the destination with the same path,
    and retain all other existing files. (similar to cp -r on unix)

    remove_existing will remove all files in the target directory,
    and then copy files from the source.

    CLI Example:

    .. code-block:: bash

        salt '*' file.copy /path/to/src /path/to/dst
        salt '*' file.copy /path/to/src_dir /path/to/dst_dir recurse=True
        salt '*' file.copy /path/to/src_dir /path/to/dst_dir recurse=True remove_existing=True

    '''
    src = os.path.expanduser(src)
    dst = os.path.expanduser(dst)

    if not os.path.isabs(src):
        raise SaltInvocationError('File path must be absolute.')

    if not salt.utils.is_windows():
        pre_user = get_user(src)
        pre_group = get_group(src)
        pre_mode = __salt__['config.manage_mode'](get_mode(src))

    try:
        if (os.path.exists(dst) and os.path.isdir(dst)) or os.path.isdir(src):
            if not recurse:
                raise SaltInvocationError(
                    "Cannot copy overwriting a directory without recurse flag set to true!")
            if remove_existing:
                if os.path.exists(dst):
                    shutil.rmtree(dst)
                shutil.copytree(src, dst)
            else:
                salt.utils.files.recursive_copy(src, dst)
        else:
            shutil.copyfile(src, dst)
    except OSError:
        raise CommandExecutionError(
            'Could not copy {0!r} to {1!r}'.format(src, dst)
        )

    if not salt.utils.is_windows():
        check_perms(dst, None, pre_user, pre_group, pre_mode)
    return True


def lstat(path):
    '''
    .. versionadded:: 2014.1.0

    Returns the lstat attributes for the given file or dir. Does not support
    symbolic links.

    CLI Example:

    .. code-block:: bash

        salt '*' file.lstat /path/to/file
    '''
    path = os.path.expanduser(path)

    if not os.path.isabs(path):
        raise SaltInvocationError('Path to file must be absolute.')

    try:
        lst = os.lstat(path)
        return dict((key, getattr(lst, key)) for key in ('st_atime', 'st_ctime',
            'st_gid', 'st_mode', 'st_mtime', 'st_nlink', 'st_size', 'st_uid'))
    except Exception:
        return {}


def access(path, mode):
    '''
    .. versionadded:: 2014.1.0

    Test whether the Salt process has the specified access to the file. One of
    the following modes must be specified:

    .. code-block::text

        f: Test the existence of the path
        r: Test the readability of the path
        w: Test the writability of the path
        x: Test whether the path can be executed

    CLI Example:

    .. code-block:: bash

        salt '*' file.access /path/to/file f
        salt '*' file.access /path/to/file x
    '''
    path = os.path.expanduser(path)

    if not os.path.isabs(path):
        raise SaltInvocationError('Path to link must be absolute.')

    modes = {'f': os.F_OK,
             'r': os.R_OK,
             'w': os.W_OK,
             'x': os.X_OK}

    if mode in modes:
        return os.access(path, modes[mode])
    elif mode in iter(modes.values()):
        return os.access(path, mode)
    else:
        raise SaltInvocationError('Invalid mode specified.')


def readlink(path):
    '''
    .. versionadded:: 2014.1.0

    Return the path that a symlink points to

    CLI Example:

    .. code-block:: bash

        salt '*' file.readlink /path/to/link
    '''
    path = os.path.expanduser(path)

    if not os.path.isabs(path):
        raise SaltInvocationError('Path to link must be absolute.')

    if not os.path.islink(path):
        raise SaltInvocationError('A valid link was not specified.')

    return os.readlink(path)


def readdir(path):
    '''
    .. versionadded:: 2014.1.0

    Return a list containing the contents of a directory

    CLI Example:

    .. code-block:: bash

        salt '*' file.readdir /path/to/dir/
    '''
    path = os.path.expanduser(path)

    if not os.path.isabs(path):
        raise SaltInvocationError('Dir path must be absolute.')

    if not os.path.isdir(path):
        raise SaltInvocationError('A valid directory was not specified.')

    dirents = ['.', '..']
    dirents.extend(os.listdir(path))
    return dirents


def statvfs(path):
    '''
    .. versionadded:: 2014.1.0

    Perform a statvfs call against the filesystem that the file resides on

    CLI Example:

    .. code-block:: bash

        salt '*' file.statvfs /path/to/file
    '''
    path = os.path.expanduser(path)

    if not os.path.isabs(path):
        raise SaltInvocationError('File path must be absolute.')

    try:
        stv = os.statvfs(path)
        return dict((key, getattr(stv, key)) for key in ('f_bavail', 'f_bfree',
            'f_blocks', 'f_bsize', 'f_favail', 'f_ffree', 'f_files', 'f_flag',
            'f_frsize', 'f_namemax'))
    except (OSError, IOError):
        raise CommandExecutionError('Could not create {0!r}'.format(link))
    return False


def stats(path, hash_type=None, follow_symlinks=True):
    '''
    Return a dict containing the stats for a given file

    CLI Example:

    .. code-block:: bash

        salt '*' file.stats /etc/passwd
    '''
    path = os.path.expanduser(path)

    ret = {}
    if not os.path.exists(path):
        try:
            # Broken symlinks will return False for os.path.exists(), but still
            # have a uid and gid
            pstat = os.lstat(path)
        except OSError:
            # Not a broken symlink, just a nonexistent path
            return ret
    else:
        if follow_symlinks:
            pstat = os.stat(path)
        else:
            pstat = os.lstat(path)
    ret['inode'] = pstat.st_ino
    ret['uid'] = pstat.st_uid
    ret['gid'] = pstat.st_gid
    ret['group'] = gid_to_group(pstat.st_gid)
    ret['user'] = uid_to_user(pstat.st_uid)
    ret['atime'] = pstat.st_atime
    ret['mtime'] = pstat.st_mtime
    ret['ctime'] = pstat.st_ctime
    ret['size'] = pstat.st_size
    ret['mode'] = str(oct(stat.S_IMODE(pstat.st_mode)))
    if hash_type:
        ret['sum'] = get_hash(path, hash_type)
    ret['type'] = 'file'
    if stat.S_ISDIR(pstat.st_mode):
        ret['type'] = 'dir'
    if stat.S_ISCHR(pstat.st_mode):
        ret['type'] = 'char'
    if stat.S_ISBLK(pstat.st_mode):
        ret['type'] = 'block'
    if stat.S_ISREG(pstat.st_mode):
        ret['type'] = 'file'
    if stat.S_ISLNK(pstat.st_mode):
        ret['type'] = 'link'
    if stat.S_ISFIFO(pstat.st_mode):
        ret['type'] = 'pipe'
    if stat.S_ISSOCK(pstat.st_mode):
        ret['type'] = 'socket'
    ret['target'] = os.path.realpath(path)
    return ret


def rmdir(path):
    '''
    .. versionadded:: 2014.1.0

    Remove the specified directory. Fails if a directory is not empty.

    CLI Example:

    .. code-block:: bash

        salt '*' file.rmdir /tmp/foo/
    '''
    path = os.path.expanduser(path)

    if not os.path.isabs(path):
        raise SaltInvocationError('File path must be absolute.')

    if not os.path.isdir(path):
        raise SaltInvocationError('A valid directory was not specified.')

    try:
        os.rmdir(path)
        return True
    except OSError as exc:
        return exc.strerror


def remove(path):
    '''
    Remove the named file

    CLI Example:

    .. code-block:: bash

        salt '*' file.remove /tmp/foo
    '''
    path = os.path.expanduser(path)

    if not os.path.isabs(path):
        raise SaltInvocationError('File path must be absolute.')

    try:
        if os.path.isfile(path) or os.path.islink(path):
            os.remove(path)
            return True
        elif os.path.isdir(path):
            shutil.rmtree(path)
            return True
    except (OSError, IOError) as exc:
        raise CommandExecutionError(
            'Could not remove {0!r}: {1}'.format(path, exc)
        )
    return False


def directory_exists(path):
    '''
    Tests to see if path is a valid directory.  Returns True/False.

    CLI Example:

    .. code-block:: bash

        salt '*' file.directory_exists /etc

    '''
    return os.path.isdir(os.path.expanduser(path))


def file_exists(path):
    '''
    Tests to see if path is a valid file.  Returns True/False.

    CLI Example:

    .. code-block:: bash

        salt '*' file.file_exists /etc/passwd

    '''
    return os.path.isfile(os.path.expanduser(path))


def path_exists_glob(path):
    '''
    Tests to see if path after expansion is a valid path (file or directory).
    Expansion allows usage of ? * and character ranges []. Tilde expansion
    is not supported. Returns True/False.

    .. versionadded:: Hellium

    CLI Example:

    .. code-block:: bash

        salt '*' file.path_exists_glob /etc/pam*/pass*

    '''
    return True if glob.glob(os.path.expanduser(path)) else False


def restorecon(path, recursive=False):
    '''
    Reset the SELinux context on a given path

    CLI Example:

    .. code-block:: bash

         salt '*' file.restorecon /home/user/.ssh/authorized_keys
    '''
    if recursive:
        cmd = 'restorecon -FR {0}'.format(path)
    else:
        cmd = 'restorecon -F {0}'.format(path)
    return not __salt__['cmd.retcode'](cmd, python_shell=False)


def get_selinux_context(path):
    '''
    Get an SELinux context from a given path

    CLI Example:

    .. code-block:: bash

        salt '*' file.get_selinux_context /etc/hosts
    '''
    out = __salt__['cmd.run']('ls -Z {0}'.format(path), python_shell=False)

    try:
        ret = re.search(r'\w+:\w+:\w+:\w+', out).group(0)
    except AttributeError:
        ret = 'No selinux context information is available for {0}'.format(path)

    return ret


def set_selinux_context(path,
                        user=None,
                        role=None,
                        type=None,    # pylint: disable=W0622
                        range=None):  # pylint: disable=W0622
    '''
    Set a specific SELinux label on a given path

    CLI Example:

    .. code-block:: bash

        salt '*' file.set_selinux_context path <role> <type> <range>
    '''
    if not any((user, role, type, range)):
        return False

    cmd = 'chcon '
    if user:
        cmd += '-u {0} '.format(user)
    if role:
        cmd += '-r {0} '.format(role)
    if type:
        cmd += '-t {0} '.format(type)
    if range:
        cmd += '-l {0} '.format(range)

    cmd += path
    ret = not __salt__['cmd.retcode'](cmd, python_shell=False)
    if ret:
        return get_selinux_context(path)
    else:
        return ret


def source_list(source, source_hash, saltenv):
    '''
    Check the source list and return the source to use

    CLI Example:

    .. code-block:: bash

        salt '*' file.source_list salt://http/httpd.conf '{hash_type: 'md5', 'hsum': <md5sum>}' base
    '''
    # get the master file list
    if isinstance(source, list):
        mfiles = __salt__['cp.list_master'](saltenv)
        mdirs = __salt__['cp.list_master_dirs'](saltenv)
        for single in source:
            if isinstance(single, dict):
                single = next(iter(single))

            env_splitter = '?saltenv='
            if '?env=' in single:
                salt.utils.warn_until(
                    'Boron',
                    'Passing a salt environment should be done using '
                    '\'saltenv\' not \'env\'. This functionality will be '
                    'removed in Salt Boron.'
                )
                env_splitter = '?env='
            try:
                _, senv = single.split(env_splitter)
            except ValueError:
                continue
            else:
                mfiles += ['{0}?saltenv={1}'.format(f, senv)
                           for f in __salt__['cp.list_master'](senv)]
                mdirs += ['{0}?saltenv={1}'.format(d, senv)
                          for d in __salt__['cp.list_master_dirs'](senv)]

        ret = None
        for single in source:
            if isinstance(single, dict):
                # check the proto, if it is http or ftp then download the file
                # to check, if it is salt then check the master list
                if len(single) != 1:
                    continue
                single_src = next(iter(single))
                single_hash = single[single_src] if single[single_src] else source_hash
                proto = _urlparse(single_src).scheme
                if proto == 'salt':
                    if single_src[7:] in mfiles or single_src[7:] in mdirs:
                        ret = (single_src, single_hash)
                        break
                elif proto.startswith('http') or proto == 'ftp':
                    dest = salt.utils.mkstemp()
                    fn_ = __salt__['cp.get_url'](single_src, dest)
                    os.remove(fn_)
                    if fn_:
                        ret = (single_src, single_hash)
                        break
            elif isinstance(single, string_types):
                if single[7:] in mfiles or single[7:] in mdirs:
                    ret = (single, source_hash)
                    break
        if ret is None:
            # None of the list items matched
            raise CommandExecutionError(
                'none of the specified sources were found'
            )
        else:
            return ret
    else:
        return source, source_hash


def get_managed(
        name,
        template,
        source,
        source_hash,
        user,
        group,
        mode,
        saltenv,
        context,
        defaults,
        **kwargs):
    '''
    Return the managed file data for file.managed

    name
        location where the file lives on the server

    template
        template format

    source
        managed source file

    source_hash
        hash of the source file

    user
        user owner

    group
        group owner

    mode
        file mode

    context
        variables to add to the environment

    default
        default values of for context_dict


    CLI Example:

    .. code-block:: bash

        salt '*' file.get_managed /etc/httpd/conf.d/httpd.conf jinja salt://http/httpd.conf '{hash_type: 'md5', 'hsum': <md5sum>}' root root '755' base None None
    '''
    # Copy the file to the minion and templatize it
    sfn = ''
    source_sum = {}
    if template and source:
        sfn = __salt__['cp.cache_file'](source, saltenv)
        # exists doesn't play nice with sfn as bool
        # but if cache failed, sfn == False
        if not sfn or not os.path.exists(sfn):
            return sfn, {}, 'Source file {0} not found'.format(source)
        if sfn == name:
            raise SaltInvocationError(
                'Source file cannot be the same as destination'
            )
        if template in salt.utils.templates.TEMPLATE_REGISTRY:
            context_dict = defaults if defaults else {}
            if context:
                context_dict.update(context)
            data = salt.utils.templates.TEMPLATE_REGISTRY[template](
                sfn,
                name=name,
                source=source,
                user=user,
                group=group,
                mode=mode,
                saltenv=saltenv,
                context=context_dict,
                salt=__salt__,
                pillar=__pillar__,
                grains=__grains__,
                opts=__opts__,
                **kwargs)
        else:
            return sfn, {}, ('Specified template format {0} is not supported'
                             ).format(template)

        if data['result']:
            sfn = data['data']
            hsum = get_hash(sfn)
            source_sum = {'hash_type': 'sha256',
                          'hsum': hsum}
        else:
            __clean_tmp(sfn)
            return sfn, {}, data['data']
    else:
        # Copy the file down if there is a source
        if source:
            if _urlparse(source).scheme == 'salt':
                source_sum = __salt__['cp.hash_file'](source, saltenv)
                if not source_sum:
                    return '', {}, 'Source file {0} not found'.format(source)
            elif source_hash:
                protos = ['salt', 'http', 'https', 'ftp', 'swift']
                if _urlparse(source_hash).scheme in protos:
                    # The source_hash is a file on a server
                    hash_fn = __salt__['cp.cache_file'](source_hash, saltenv)
                    if not hash_fn:
                        return '', {}, 'Source hash file {0} not found'.format(
                            source_hash)
                    source_sum = extract_hash(hash_fn, '', name)
                    if source_sum is None:
                        return '', {}, ('Source hash file {0} contains an invalid '
                            'hash format, it must be in the format <hash type>=<hash>.'
                            ).format(source_hash)

                else:
                    # The source_hash is a hash string
                    comps = source_hash.split('=')
                    if len(comps) < 2:
                        return '', {}, ('Source hash file {0} contains an '
                                        'invalid hash format, it must be in '
                                        'the format <hash type>=<hash>'
                                        ).format(source_hash)
                    source_sum['hsum'] = comps[1].strip()
                    source_sum['hash_type'] = comps[0].strip()
            else:
                return '', {}, ('Unable to determine upstream hash of'
                                ' source file {0}').format(source)
    return sfn, source_sum, ''


def extract_hash(hash_fn, hash_type='sha256', file_name=''):
    '''
    This routine is called from the :mod:`file.managed
    <salt.states.file.managed>` state to pull a hash from a remote file.
    Regular expressions are used line by line on the ``source_hash`` file, to
    find a potential candidate of the indicated hash type.  This avoids many
    problems of arbitrary file lay out rules. It specifically permits pulling
    hash codes from debian ``*.dsc`` files.

    For example:

    .. code-block:: yaml

        openerp_7.0-latest-1.tar.gz:
          file.managed:
            - name: /tmp/openerp_7.0-20121227-075624-1_all.deb
            - source: http://nightly.openerp.com/7.0/nightly/deb/openerp_7.0-20121227-075624-1.tar.gz
            - source_hash: http://nightly.openerp.com/7.0/nightly/deb/openerp_7.0-20121227-075624-1.dsc

    CLI Example:

    .. code-block:: bash

        salt '*' file.extract_hash /etc/foo sha512 /path/to/hash/file
    '''
    source_sum = None
    partial_id = False
    name_sought = os.path.basename(file_name)
    log.debug('modules.file.py - extract_hash(): Extracting hash for file '
              'named: {0}'.format(name_sought))
    with salt.utils.fopen(hash_fn, 'r') as hash_fn_fopen:
        for hash_variant in HASHES:
            if hash_type == '' or hash_type == hash_variant[0]:
                log.debug('modules.file.py - extract_hash(): Will use regex to get'
                    ' a purely hexadecimal number of length ({0}), presumably hash'
                    ' type : {1}'.format(hash_variant[1], hash_variant[0]))
                hash_fn_fopen.seek(0)
                for line in hash_fn_fopen.read().splitlines():
                    hash_array = re.findall(r'(?i)(?<![a-z0-9])[a-f0-9]{' + str(hash_variant[1]) + '}(?![a-z0-9])', line)
                    log.debug('modules.file.py - extract_hash(): From "line": {0} '
                              'got : {1}'.format(line, hash_array))
                    if hash_array:
                        if not partial_id:
                            source_sum = {'hsum': hash_array[0], 'hash_type': hash_variant[0]}
                            partial_id = True

                        log.debug('modules.file.py - extract_hash(): Found: {0} '
                                  '-- {1}'.format(source_sum['hash_type'],
                                                  source_sum['hsum']))

                        if re.search(name_sought, line):
                            source_sum = {'hsum': hash_array[0], 'hash_type': hash_variant[0]}
                            log.debug('modules.file.py - extract_hash: For {0} -- '
                                      'returning the {1} hash "{2}".'.format(
                                          name_sought,
                                          source_sum['hash_type'],
                                          source_sum['hsum']))
                            return source_sum

    if partial_id:
        log.debug('modules.file.py - extract_hash: Returning the partially '
                  'identified {0} hash "{1}".'.format(
                       source_sum['hash_type'], source_sum['hsum']))
    else:
        log.debug('modules.file.py - extract_hash: Returning None.')
    return source_sum


def check_perms(name, ret, user, group, mode, follow_symlinks=False):
    '''
    Check the permissions on files and chown if needed

    CLI Example:

    .. code-block:: bash

        salt '*' file.check_perms /etc/sudoers '{}' root root 400

    .. versionchanged:: 2014.1.3
        ``follow_symlinks`` option added
    '''
    name = os.path.expanduser(name)

    if not ret:
        ret = {'name': name,
               'changes': {},
               'comment': [],
               'result': True}
        orig_comment = ''
    else:
        orig_comment = ret['comment']
        ret['comment'] = []

    # Check permissions
    perms = {}
    cur = stats(name, follow_symlinks=follow_symlinks)
    if not cur:
        raise CommandExecutionError('{0} does not exist'.format(name))
    perms['luser'] = cur['user']
    perms['lgroup'] = cur['group']
    perms['lmode'] = __salt__['config.manage_mode'](cur['mode'])

    # Mode changes if needed
    if mode is not None:
        # File is a symlink, ignore the mode setting
        # if follow_symlinks is False
        if os.path.islink(name) and not follow_symlinks:
            pass
        else:
            mode = __salt__['config.manage_mode'](mode)
            if mode != perms['lmode']:
                if __opts__['test'] is True:
                    ret['changes']['mode'] = mode
                else:
                    set_mode(name, mode)
                    if mode != __salt__['config.manage_mode'](get_mode(name)):
                        ret['result'] = False
                        ret['comment'].append(
                            'Failed to change mode to {0}'.format(mode)
                        )
                    else:
                        ret['changes']['mode'] = mode
    # user/group changes if needed, then check if it worked
    if user:
        if isinstance(user, int):
            user = uid_to_user(user)
        if user != perms['luser']:
            perms['cuser'] = user
    if group:
        if isinstance(group, int):
            group = gid_to_group(group)
        if group != perms['lgroup']:
            perms['cgroup'] = group
    if 'cuser' in perms or 'cgroup' in perms:
        if not __opts__['test']:
            if os.path.islink(name) and not follow_symlinks:
                chown_func = lchown
            else:
                chown_func = chown
            if user is None:
                user = perms['luser']
            if group is None:
                group = perms['lgroup']
            try:
                chown_func(name, user, group)
            except OSError:
                ret['result'] = False

    if user:
        if isinstance(user, int):
            user = uid_to_user(user)
        if user != get_user(name, follow_symlinks=follow_symlinks) and user != '':
            if __opts__['test'] is True:
                ret['changes']['user'] = user
            else:
                ret['result'] = False
                ret['comment'].append('Failed to change user to {0}'
                                      .format(user))
        elif 'cuser' in perms and user != '':
            ret['changes']['user'] = user
    if group:
        if isinstance(group, int):
            group = gid_to_group(group)
        if group != get_group(name, follow_symlinks=follow_symlinks) and user != '':
            if __opts__['test'] is True:
                ret['changes']['group'] = group
            else:
                ret['result'] = False
                ret['comment'].append('Failed to change group to {0}'
                                      .format(group))
        elif 'cgroup' in perms and user != '':
            ret['changes']['group'] = group

    if isinstance(orig_comment, string_types):
        if orig_comment:
            ret['comment'].insert(0, orig_comment)
        ret['comment'] = '; '.join(ret['comment'])
    if __opts__['test'] is True and ret['changes']:
        ret['result'] = None
    return ret, perms


def check_managed(
        name,
        source,
        source_hash,
        user,
        group,
        mode,
        template,
        context,
        defaults,
        saltenv,
        contents=None,
        **kwargs):
    '''
    Check to see what changes need to be made for a file

    CLI Example:

    .. code-block:: bash

        salt '*' file.check_managed /etc/httpd/conf.d/httpd.conf salt://http/httpd.conf '{hash_type: 'md5', 'hsum': <md5sum>}' root, root, '755' jinja True None None base
    '''
    # If the source is a list then find which file exists
    source, source_hash = source_list(source,           # pylint: disable=W0633
                                      source_hash,
                                      saltenv)

    sfn = ''
    source_sum = None

    if contents is None:
        # Gather the source file from the server
        sfn, source_sum, comments = get_managed(
            name,
            template,
            source,
            source_hash,
            user,
            group,
            mode,
            saltenv,
            context,
            defaults,
            **kwargs)
        if comments:
            __clean_tmp(sfn)
            return False, comments
    changes = check_file_meta(name, sfn, source, source_sum, user,
                              group, mode, saltenv, template, contents)
    __clean_tmp(sfn)
    if changes:
        log.info(changes)
        comments = ['The following values are set to be changed:\n']
        comments.extend('{0}: {1}\n'.format(key, val)
                        for key, val in changes.items())
        return None, ''.join(comments)
    return True, 'The file {0} is in the correct state'.format(name)


def check_managed_changes(
        name,
        source,
        source_hash,
        user,
        group,
        mode,
        template,
        context,
        defaults,
        saltenv,
        contents=None,
        **kwargs):
    '''
    Return a dictionary of what changes need to be made for a file

    CLI Example:

    .. code-block:: bash

        salt '*' file.check_managed_changes /etc/httpd/conf.d/httpd.conf salt://http/httpd.conf '{hash_type: 'md5', 'hsum': <md5sum>}' root, root, '755' jinja True None None base
    '''
    # If the source is a list then find which file exists
    source, source_hash = source_list(source,           # pylint: disable=W0633
                                      source_hash,
                                      saltenv)

    sfn = ''
    source_sum = None

    if contents is None:
        # Gather the source file from the server
        sfn, source_sum, comments = get_managed(
            name,
            template,
            source,
            source_hash,
            user,
            group,
            mode,
            saltenv,
            context,
            defaults,
            **kwargs)
        if comments:
            __clean_tmp(sfn)
            return False, comments
    changes = check_file_meta(name, sfn, source, source_sum, user,
                              group, mode, saltenv, template, contents)
    __clean_tmp(sfn)
    return changes


def check_file_meta(
        name,
        sfn,
        source,
        source_sum,
        user,
        group,
        mode,
        saltenv,
        template=None,
        contents=None):
    '''
    Check for the changes in the file metadata.

    CLI Example:

    .. code-block:: bash

        salt '*' file.check_file_meta /etc/httpd/conf.d/httpd.conf salt://http/httpd.conf '{hash_type: 'md5', 'hsum': <md5sum>}' root, root, '755' base

    .. note::

        Supported hash types include sha512, sha384, sha256, sha224, sha1, and
        md5.
    '''
    changes = {}
    if not source_sum:
        source_sum = dict()
    lstats = stats(name, hash_type=source_sum.get('hash_type', None), follow_symlinks=False)
    if not lstats:
        changes['newfile'] = name
        return changes
    if 'hsum' in source_sum:
        if source_sum['hsum'] != lstats['sum']:
            if not sfn and source:
                sfn = __salt__['cp.cache_file'](source, saltenv)
            if sfn:
                if __salt__['config.option']('obfuscate_templates'):
                    changes['diff'] = '<Obfuscated Template>'
                else:
                    # Check to see if the files are bins
                    bdiff = _binary_replace(name, sfn)
                    if bdiff:
                        changes['diff'] = bdiff
                    else:
                        with contextlib.nested(
                                salt.utils.fopen(sfn, 'rb'),
                                salt.utils.fopen(name, 'rb')) as (src, name_):
                            slines = src.readlines()
                            nlines = name_.readlines()
                        changes['diff'] = \
                            ''.join(difflib.unified_diff(nlines, slines))
            else:
                changes['sum'] = 'Checksum differs'

    if contents is not None:
        # Write a tempfile with the static contents
        tmp = salt.utils.mkstemp(text=True)
        with salt.utils.fopen(tmp, 'w') as tmp_:
            tmp_.write(str(contents))
        # Compare the static contents with the named file
        with contextlib.nested(
                salt.utils.fopen(tmp, 'rb'),
                salt.utils.fopen(name, 'rb')) as (src, name_):
            slines = src.readlines()
            nlines = name_.readlines()
        if ''.join(nlines) != ''.join(slines):
            if __salt__['config.option']('obfuscate_templates'):
                changes['diff'] = '<Obfuscated Template>'
            else:
                if salt.utils.istextfile(name):
                    changes['diff'] = \
                        ''.join(difflib.unified_diff(nlines, slines))
                else:
                    changes['diff'] = 'Replace binary file with text file'

    if user is not None and user != lstats['user']:
        changes['user'] = user
    if group is not None and group != lstats['group']:
        changes['group'] = group
    # Normalize the file mode
    smode = __salt__['config.manage_mode'](lstats['mode'])
    mode = __salt__['config.manage_mode'](mode)
    if mode is not None and mode != smode:
        changes['mode'] = mode
    return changes


def get_diff(
        minionfile,
        masterfile,
        env=None,
        saltenv='base'):
    '''
    Return unified diff of file compared to file on master

    CLI Example:

    .. code-block:: bash

        salt '*' file.get_diff /home/fred/.vimrc salt://users/fred/.vimrc
    '''
    minionfile = os.path.expanduser(minionfile)

    ret = ''

    if isinstance(env, string_types):
        salt.utils.warn_until(
            'Boron',
            'Passing a salt environment should be done using \'saltenv\' not '
            '\'env\'. This functionality will be removed in Salt Boron.'
        )
        # Backwards compatibility
        saltenv = env

    if not os.path.exists(minionfile):
        ret = 'File {0} does not exist on the minion'.format(minionfile)
        return ret

    sfn = __salt__['cp.cache_file'](masterfile, saltenv)
    if sfn:
        with contextlib.nested(salt.utils.fopen(sfn, 'r'),
                               salt.utils.fopen(minionfile, 'r')) \
                as (src, name_):
            slines = src.readlines()
            nlines = name_.readlines()
        if ''.join(nlines) != ''.join(slines):
            bdiff = _binary_replace(minionfile, sfn)
            if bdiff:
                ret += bdiff
            else:
                ret += ''.join(difflib.unified_diff(nlines, slines,
                                                    minionfile, masterfile))
    else:
        ret = 'Failed to copy file from master'

    return ret


def manage_file(name,
                sfn,
                ret,
                source,
                source_sum,
                user,
                group,
                mode,
                saltenv,
                backup,
                makedirs=False,
                template=None,   # pylint: disable=W0613
                show_diff=True,
                contents=None,
                dir_mode=None,
                follow_symlinks=True):
    '''
    Checks the destination against what was retrieved with get_managed and
    makes the appropriate modifications (if necessary).

    name
        location to place the file

    sfn
        location of cached file on the minion

        This is the path to the file stored on the minion. This file is placed on the minion
        using cp.cache_file.  If the hash sum of that file matches the source_sum, we do not
        transfer the file to the minion again.

        This file is then grabbed and if it has template set, it renders the file to be placed
        into the correct place on the system using salt.files.utils.copyfile()

    source
        file reference on the master

    source_hash
        sum hash for source

    user
        user owner

    group
        group owner

    backup
        backup_mode

    makedirs
        make directories if they do not exist

    template
        format of templating

    show_diff
        Include diff in state return

    contents:
        contents to be placed in the file

    dir_mode
        mode for directories created with makedirs

    CLI Example:

    .. code-block:: bash

        salt '*' file.manage_file /etc/httpd/conf.d/httpd.conf '' '{}' salt://http/httpd.conf '{hash_type: 'md5', 'hsum': <md5sum>}' root root '755' base ''

    .. versionchanged:: 2014.7.0
        ``follow_symlinks`` option added

    '''
    name = os.path.expanduser(name)

    if not ret:
        ret = {'name': name,
               'changes': {},
               'comment': '',
               'result': True}

    # Check changes if the target file exists
    if os.path.isfile(name) or os.path.islink(name):
        if os.path.islink(name) and follow_symlinks:
            real_name = os.path.realpath(name)
        else:
            real_name = name

        # Only test the checksums on files with managed contents
        if source:
            name_sum = get_hash(real_name, source_sum['hash_type'])

        # Check if file needs to be replaced
        if source and source_sum['hsum'] != name_sum:
            if not sfn:
                sfn = __salt__['cp.cache_file'](source, saltenv)
            if not sfn:
                return _error(
                    ret, 'Source file {0} not found'.format(source))
            # If the downloaded file came from a non salt server source verify
            # that it matches the intended sum value
            if _urlparse(source).scheme != 'salt':
                dl_sum = get_hash(sfn, source_sum['hash_type'])
                if dl_sum != source_sum['hsum']:
                    ret['comment'] = ('File sum set for file {0} of {1} does '
                                      'not match real sum of {2}'
                                      ).format(name,
                                               source_sum['hsum'],
                                               dl_sum)
                    ret['result'] = False
                    return ret

            # Print a diff equivalent to diff -u old new
            if __salt__['config.option']('obfuscate_templates'):
                ret['changes']['diff'] = '<Obfuscated Template>'
            elif not show_diff:
                ret['changes']['diff'] = '<show_diff=False>'
            else:
                # Check to see if the files are bins
                bdiff = _binary_replace(real_name, sfn)
                if bdiff:
                    ret['changes']['diff'] = bdiff
                else:
                    with contextlib.nested(
                            salt.utils.fopen(sfn, 'rb'),
                            salt.utils.fopen(real_name, 'rb')) as (src, name_):
                        slines = src.readlines()
                        nlines = name_.readlines()

                    sndiff = ''.join(difflib.unified_diff(nlines, slines))
                    if sndiff:
                        ret['changes']['diff'] = sndiff

            # Pre requisites are met, and the file needs to be replaced, do it
            try:
                salt.utils.files.copyfile(sfn,
                                    real_name,
                                    __salt__['config.backup_mode'](backup),
                                    __opts__['cachedir'])
            except IOError as io_error:
                __clean_tmp(sfn)
                return _error(
                    ret, 'Failed to commit change: {0}'.format(io_error))

        if contents is not None:
            # Write the static contents to a temporary file
            tmp = salt.utils.mkstemp(text=True)
            with salt.utils.fopen(tmp, 'w') as tmp_:
                tmp_.write(str(contents))

            # Compare contents of files to know if we need to replace
            with contextlib.nested(
                    salt.utils.fopen(tmp, 'rb'),
                    salt.utils.fopen(real_name, 'rb')) as (src, name_):
                slines = src.readlines()
                nlines = name_.readlines()
                different = ''.join(slines) != ''.join(nlines)

            if different:
                if __salt__['config.option']('obfuscate_templates'):
                    ret['changes']['diff'] = '<Obfuscated Template>'
                elif not show_diff:
                    ret['changes']['diff'] = '<show_diff=False>'
                else:
                    if salt.utils.istextfile(real_name):
                        ret['changes']['diff'] = \
                            ''.join(difflib.unified_diff(nlines, slines))
                    else:
                        ret['changes']['diff'] = \
                            'Replace binary file with text file'

                # Pre requisites are met, the file needs to be replaced, do it
                try:
                    salt.utils.files.copyfile(tmp,
                                        real_name,
                                        __salt__['config.backup_mode'](backup),
                                        __opts__['cachedir'])
                except IOError as io_error:
                    __clean_tmp(tmp)
                    return _error(
                        ret, 'Failed to commit change: {0}'.format(io_error))
            __clean_tmp(tmp)

        # check for changing symlink to regular file here
        if os.path.islink(name) and not follow_symlinks:
            if not sfn:
                sfn = __salt__['cp.cache_file'](source, saltenv)
            if not sfn:
                return _error(
                    ret, 'Source file {0} not found'.format(source))
            # If the downloaded file came from a non salt server source verify
            # that it matches the intended sum value
            if _urlparse(source).scheme != 'salt':
                dl_sum = get_hash(sfn, source_sum['hash_type'])
                if dl_sum != source_sum['hsum']:
                    ret['comment'] = ('File sum set for file {0} of {1} does '
                                      'not match real sum of {2}'
                                      ).format(name,
                                               source_sum['hsum'],
                                               dl_sum)
                    ret['result'] = False
                    return ret

            try:
                salt.utils.files.copyfile(sfn,
                                    name,
                                    __salt__['config.backup_mode'](backup),
                                    __opts__['cachedir'])
            except IOError as io_error:
                __clean_tmp(sfn)
                return _error(
                    ret, 'Failed to commit change: {0}'.format(io_error))

            ret['changes']['diff'] = \
                'Replace symbolic link with regular file'

        ret, _ = check_perms(name, ret, user, group, mode, follow_symlinks)

        if ret['changes']:
            ret['comment'] = 'File {0} updated'.format(name)

        elif not ret['changes'] and ret['result']:
            ret['comment'] = u'File {0} is in the correct state'.format(name)
        if sfn:
            __clean_tmp(sfn)
        return ret
    else:  # target file does not exist
        contain_dir = os.path.dirname(name)

        def _set_mode_and_make_dirs(name, dir_mode, mode, user, group):
            # check for existence of windows drive letter
            if salt.utils.is_windows():
                drive, _ = os.path.splitdrive(name)
                if drive and not os.path.exists(drive):
                    __clean_tmp(sfn)
                    return _error(ret,
                                  '{0} drive not present'.format(drive))
            if dir_mode is None and mode is not None:
                # Add execute bit to each nonzero digit in the mode, if
                # dir_mode was not specified. Otherwise, any
                # directories created with makedirs_() below can't be
                # listed via a shell.
                mode_list = [x for x in str(mode)][-3:]
                for idx in xrange(len(mode_list)):
                    if mode_list[idx] != '0':
                        mode_list[idx] = str(int(mode_list[idx]) | 1)
                dir_mode = ''.join(mode_list)
            makedirs_(name, user=user,
                      group=group, mode=dir_mode)

        if source:
            # It is a new file, set the diff accordingly
            ret['changes']['diff'] = 'New file'
            # Apply the new file
            if not sfn:
                sfn = __salt__['cp.cache_file'](source, saltenv)
            if not sfn:
                return _error(
                    ret, 'Source file {0} not found'.format(source))
            # If the downloaded file came from a non salt server source verify
            # that it matches the intended sum value
            if _urlparse(source).scheme != 'salt':
                dl_sum = get_hash(sfn, source_sum['hash_type'])
                if dl_sum != source_sum['hsum']:
                    ret['comment'] = ('File sum set for file {0} of {1} does '
                                      'not match real sum of {2}'
                                      ).format(name,
                                               source_sum['hsum'],
                                               dl_sum)
                    ret['result'] = False
                    return ret
            if not os.path.isdir(contain_dir):
                if makedirs:
<<<<<<< HEAD
                    # check for existence of windows drive letter
                    if salt.utils.is_windows():
                        drive, _ = os.path.splitdrive(name)
                        if drive and not os.path.exists(drive):
                            __clean_tmp(sfn)
                            return _error(ret,
                                         '{0} drive not present'.format(drive))
                    if dir_mode is None and mode is not None:
                        # Add execute bit to each nonzero digit in the mode, if
                        # dir_mode was not specified. Otherwise, any
                        # directories created with makedirs_() below can't be
                        # listed via a shell.
                        mode_list = [x for x in str(mode)][-3:]
                        for idx in range(len(mode_list)):
                            if mode_list[idx] != '0':
                                mode_list[idx] = str(int(mode_list[idx]) | 1)
                        dir_mode = ''.join(mode_list)
                    makedirs_(name, user=user, group=group, mode=dir_mode)
=======
                    _set_mode_and_make_dirs(name, dir_mode, mode, user, group)
>>>>>>> d45aa21d
                else:
                    __clean_tmp(sfn)
                    # No changes actually made
                    ret['changes'].pop('diff', None)
                    return _error(ret, 'Parent directory not present')
        else:  # source != True
            if not os.path.isdir(contain_dir):
                if makedirs:
                    _set_mode_and_make_dirs(name, dir_mode, mode, user, group)
                else:
                    __clean_tmp(sfn)
                    # No changes actually made
                    ret['changes'].pop('diff', None)
                    return _error(ret, 'Parent directory not present')

            # Create the file, user rw-only if mode will be set to prevent
            # a small security race problem before the permissions are set
            if mode:
                current_umask = os.umask(0o77)

            # Create a new file when test is False and source is None
            if contents is None:
                if not __opts__['test']:
                    if touch(name):
                        ret['changes']['new'] = 'file {0} created'.format(name)
                        ret['comment'] = 'Empty file'
                    else:
                        return _error(
                            ret, 'Empty file {0} not created'.format(name)
                        )
            else:
                if not __opts__['test']:
                    if touch(name):
                        ret['changes']['diff'] = 'New file'
                    else:
                        return _error(
                            ret, 'File {0} not created'.format(name)
                        )

            if mode:
                os.umask(current_umask)

        if contents is not None:
            # Write the static contents to a temporary file
            tmp = salt.utils.mkstemp(text=True)
            with salt.utils.fopen(tmp, 'w') as tmp_:
                tmp_.write(str(contents))
            # Copy into place
            salt.utils.files.copyfile(tmp,
                                name,
                                __salt__['config.backup_mode'](backup),
                                __opts__['cachedir'])
            __clean_tmp(tmp)
        # Now copy the file contents if there is a source file
        elif sfn:
            salt.utils.files.copyfile(sfn,
                                name,
                                __salt__['config.backup_mode'](backup),
                                __opts__['cachedir'])
            __clean_tmp(sfn)

        # This is a new file, if no mode specified, use the umask to figure
        # out what mode to use for the new file.
        if mode is None and not salt.utils.is_windows():
            # Get current umask
            mask = os.umask(0)
            os.umask(mask)
            # Calculate the mode value that results from the umask
            mode = oct((0o777 ^ mask) & 0o666)
        ret, _ = check_perms(name, ret, user, group, mode)

        if not ret['comment']:
            ret['comment'] = 'File ' + name + ' updated'

        if __opts__['test']:
            ret['comment'] = 'File ' + name + ' not updated'
        elif not ret['changes'] and ret['result']:
            ret['comment'] = 'File ' + name + ' is in the correct state'
        if sfn:
            __clean_tmp(sfn)
        return ret


def mkdir(dir_path,
          user=None,
          group=None,
          mode=None):
    '''
    Ensure that a directory is available.

    CLI Example:

    .. code-block:: bash

        salt '*' file.mkdir /opt/jetty/context
    '''
    dir_path = os.path.expanduser(dir_path)

    directory = os.path.normpath(dir_path)

    if not os.path.isdir(directory):
        # If a caller such as managed() is invoked  with makedirs=True, make
        # sure that any created dirs are created with the same user and group
        # to follow the principal of least surprise method.
        makedirs_perms(directory, user, group, mode)


def makedirs_(path,
              user=None,
              group=None,
              mode=None):
    '''
    Ensure that the directory containing this path is available.

    .. note::

        The path must end with a trailing slash otherwise the directory/directories
        will be created up to the parent directory. For example if path is
        ``/opt/code``, then it would be treated as ``/opt/`` but if the path
        ends with a trailing slash like ``/opt/code/``, then it would be
        treated as ``/opt/code/``.

    CLI Example:

    .. code-block:: bash

        salt '*' file.makedirs /opt/code/
    '''
    path = os.path.expanduser(path)

    # walk up the directory structure until we find the first existing
    # directory
    dirname = os.path.normpath(os.path.dirname(path))

    if os.path.isdir(dirname):
        # There's nothing for us to do
        msg = 'Directory {0!r} already exists'.format(dirname)
        log.debug(msg)
        return msg

    if os.path.exists(dirname):
        msg = 'The path {0!r} already exists and is not a directory'.format(
            dirname
        )
        log.debug(msg)
        return msg

    directories_to_create = []
    while True:
        if os.path.isdir(dirname):
            break

        directories_to_create.append(dirname)
        dirname = os.path.dirname(dirname)

    # create parent directories from the topmost to the most deeply nested one
    directories_to_create.reverse()
    for directory_to_create in directories_to_create:
        # all directories have the user, group and mode set!!
        log.debug('Creating directory: %s', directory_to_create)
        mkdir(directory_to_create, user=user, group=group, mode=mode)


def makedirs_perms(name,
                   user=None,
                   group=None,
                   mode='0755'):
    '''
    Taken and modified from os.makedirs to set user, group and mode for each
    directory created.

    CLI Example:

    .. code-block:: bash

        salt '*' file.makedirs_perms /opt/code
    '''
    name = os.path.expanduser(name)

    path = os.path
    head, tail = path.split(name)
    if not tail:
        head, tail = path.split(head)
    if head and tail and not path.exists(head):
        try:
            makedirs_perms(head, user, group, mode)
        except OSError as exc:
            # be happy if someone already created the path
            if exc.errno != errno.EEXIST:
                raise
        if tail == os.curdir:  # xxx/newdir/. exists if xxx/newdir exists
            return
    os.mkdir(name)
    check_perms(name,
                None,
                user,
                group,
                int('{0}'.format(mode)) if mode else None)


def get_devmm(name):
    '''
    Get major/minor info from a device

    CLI Example:

    .. code-block:: bash

       salt '*' file.get_devmm /dev/chr
    '''
    name = os.path.expanduser(name)

    if is_chrdev(name) or is_blkdev(name):
        stat_structure = os.stat(name)
        return (
                os.major(stat_structure.st_rdev),
                os.minor(stat_structure.st_rdev))
    else:
        return (0, 0)


def is_chrdev(name):
    '''
    Check if a file exists and is a character device.

    CLI Example:

    .. code-block:: bash

       salt '*' file.is_chrdev /dev/chr
    '''
    name = os.path.expanduser(name)

    stat_structure = None
    try:
        stat_structure = os.stat(name)
    except OSError as exc:
        if exc.errno == errno.ENOENT:
            #If the character device does not exist in the first place
            return False
        else:
            raise
    return stat.S_ISCHR(stat_structure.st_mode)


def mknod_chrdev(name,
                 major,
                 minor,
                 user=None,
                 group=None,
                 mode='0660'):
    '''
    .. versionadded:: 0.17.0

    Create a character device.

    CLI Example:

    .. code-block:: bash

       salt '*' file.mknod_chrdev /dev/chr 180 31
    '''
    name = os.path.expanduser(name)

    ret = {'name': name,
           'changes': {},
           'comment': '',
           'result': False}
    log.debug('Creating character device name:{0} major:{1} minor:{2} mode:{3}'
              .format(name, major, minor, mode))
    try:
        if __opts__['test']:
            ret['changes'] = {'new': 'Character device {0} created.'.format(name)}
            ret['result'] = None
        else:
            if os.mknod(name,
                        int(str(mode).lstrip('0'), 8) | stat.S_IFCHR,
                        os.makedev(major, minor)) is None:
                ret['changes'] = {'new': 'Character device {0} created.'.format(name)}
                ret['result'] = True
    except OSError as exc:
        # be happy it is already there....however, if you are trying to change the
        # major/minor, you will need to unlink it first as os.mknod will not overwrite
        if exc.errno != errno.EEXIST:
            raise
        else:
            ret['comment'] = 'File {0} exists and cannot be overwritten'.format(name)
    #quick pass at verifying the permissions of the newly created character device
    check_perms(name,
                None,
                user,
                group,
                int('{0}'.format(mode)) if mode else None)
    return ret


def is_blkdev(name):
    '''
    Check if a file exists and is a block device.

    CLI Example:

    .. code-block:: bash

       salt '*' file.is_blkdev /dev/blk
    '''
    name = os.path.expanduser(name)

    stat_structure = None
    try:
        stat_structure = os.stat(name)
    except OSError as exc:
        if exc.errno == errno.ENOENT:
            #If the block device does not exist in the first place
            return False
        else:
            raise
    return stat.S_ISBLK(stat_structure.st_mode)


def mknod_blkdev(name,
                 major,
                 minor,
                 user=None,
                 group=None,
                 mode='0660'):
    '''
    .. versionadded:: 0.17.0

    Create a block device.

    CLI Example:

    .. code-block:: bash

       salt '*' file.mknod_blkdev /dev/blk 8 999
    '''
    name = os.path.expanduser(name)

    ret = {'name': name,
           'changes': {},
           'comment': '',
           'result': False}
    log.debug('Creating block device name:{0} major:{1} minor:{2} mode:{3}'
              .format(name, major, minor, mode))
    try:
        if __opts__['test']:
            ret['changes'] = {'new': 'Block device {0} created.'.format(name)}
            ret['result'] = None
        else:
            if os.mknod(name,
                        int(str(mode).lstrip('0'), 8) | stat.S_IFBLK,
                        os.makedev(major, minor)) is None:
                ret['changes'] = {'new': 'Block device {0} created.'.format(name)}
                ret['result'] = True
    except OSError as exc:
        # be happy it is already there....however, if you are trying to change the
        # major/minor, you will need to unlink it first as os.mknod will not overwrite
        if exc.errno != errno.EEXIST:
            raise
        else:
            ret['comment'] = 'File {0} exists and cannot be overwritten'.format(name)
    #quick pass at verifying the permissions of the newly created block device
    check_perms(name,
                None,
                user,
                group,
                int('{0}'.format(mode)) if mode else None)
    return ret


def is_fifo(name):
    '''
    Check if a file exists and is a FIFO.

    CLI Example:

    .. code-block:: bash

       salt '*' file.is_fifo /dev/fifo
    '''
    name = os.path.expanduser(name)

    stat_structure = None
    try:
        stat_structure = os.stat(name)
    except OSError as exc:
        if exc.errno == errno.ENOENT:
            #If the fifo does not exist in the first place
            return False
        else:
            raise
    return stat.S_ISFIFO(stat_structure.st_mode)


def mknod_fifo(name,
               user=None,
               group=None,
               mode='0660'):
    '''
    .. versionadded:: 0.17.0

    Create a FIFO pipe.

    CLI Example:

    .. code-block:: bash

       salt '*' file.mknod_fifo /dev/fifo
    '''
    name = os.path.expanduser(name)

    ret = {'name': name,
           'changes': {},
           'comment': '',
           'result': False}
    log.debug('Creating FIFO name: {0}'.format(name))
    try:
        if __opts__['test']:
            ret['changes'] = {'new': 'Fifo pipe {0} created.'.format(name)}
            ret['result'] = None
        else:
            if os.mkfifo(name, int(str(mode).lstrip('0'), 8)) is None:
                ret['changes'] = {'new': 'Fifo pipe {0} created.'.format(name)}
                ret['result'] = True
    except OSError as exc:
        #be happy it is already there
        if exc.errno != errno.EEXIST:
            raise
        else:
            ret['comment'] = 'File {0} exists and cannot be overwritten'.format(name)
    #quick pass at verifying the permissions of the newly created fifo
    check_perms(name,
                None,
                user,
                group,
                int('{0}'.format(mode)) if mode else None)
    return ret


def mknod(name,
          ntype,
          major=0,
          minor=0,
          user=None,
          group=None,
          mode='0600'):
    '''
    .. versionadded:: 0.17.0

    Create a block device, character device, or fifo pipe.
    Identical to the gnu mknod.

    CLI Examples:

    .. code-block:: bash

        salt '*' file.mknod /dev/chr c 180 31
        salt '*' file.mknod /dev/blk b 8 999
        salt '*' file.nknod /dev/fifo p
    '''
    ret = False
    makedirs_(name, user, group)
    if ntype == 'c':
        ret = mknod_chrdev(name, major, minor, user, group, mode)
    elif ntype == 'b':
        ret = mknod_blkdev(name, major, minor, user, group, mode)
    elif ntype == 'p':
        ret = mknod_fifo(name, user, group, mode)
    else:
        raise SaltInvocationError(
            'Node type unavailable: {0!r}. Available node types are '
            'character (\'c\'), block (\'b\'), and pipe (\'p\').'.format(ntype)
        )
    return ret


def list_backups(path, limit=None):
    '''
    .. versionadded:: 0.17.0

    Lists the previous versions of a file backed up using Salt's :doc:`file
    state backup </ref/states/backup_mode>` system.

    path
        The path on the minion to check for backups
    limit
        Limit the number of results to the most recent N backups

    CLI Example:

    .. code-block:: bash

        salt '*' file.list_backups /foo/bar/baz.txt
    '''
    path = os.path.expanduser(path)

    try:
        limit = int(limit)
    except TypeError:
        pass
    except ValueError:
        log.error('file.list_backups: \'limit\' value must be numeric')
        limit = None

    bkroot = _get_bkroot()
    parent_dir, basename = os.path.split(path)
    if salt.utils.is_windows():
        # ':' is an illegal filesystem path character on Windows
        src_dir = parent_dir.replace(':', '_')
    else:
        src_dir = parent_dir[1:]
    # Figure out full path of location of backup file in minion cache
    bkdir = os.path.join(bkroot, src_dir)

    if not os.path.isdir(bkdir):
        return {}

    files = {}
    for fn in [x for x in os.listdir(bkdir)
               if os.path.isfile(os.path.join(bkdir, x))]:
        if salt.utils.is_windows():
            # ':' is an illegal filesystem path character on Windows
            strpfmt = '{0}_%a_%b_%d_%H-%M-%S_%f_%Y'.format(basename)
        else:
            strpfmt = '{0}_%a_%b_%d_%H:%M:%S_%f_%Y'.format(basename)
        try:
            timestamp = datetime.datetime.strptime(fn, strpfmt)
        except ValueError:
            # File didn't match the strp format string, so it's not a backup
            # for this file. Move on to the next one.
            continue
        if salt.utils.is_windows():
            str_format = '%a %b %d %Y %H-%M-%S.%f'
        else:
            str_format = '%a %b %d %Y %H:%M:%S.%f'
        files.setdefault(timestamp, {})['Backup Time'] = \
            timestamp.strftime(str_format)
        location = os.path.join(bkdir, fn)
        files[timestamp]['Size'] = os.stat(location).st_size
        files[timestamp]['Location'] = location

    return dict(list(zip(
        list(range(len(files))),
        [files[x] for x in sorted(files, reverse=True)[:limit]]
    )))

list_backup = list_backups


def list_backups_dir(path, limit=None):
    '''
    Lists the previous versions of a directory backed up using Salt's :doc:`file
    state backup </ref/states/backup_mode>` system.

    path
        The directory on the minion to check for backups
    limit
        Limit the number of results to the most recent N backups

    CLI Example:

    .. code-block:: bash

        salt '*' file.list_backups_dir /foo/bar/baz/
    '''
    path = os.path.expanduser(path)

    try:
        limit = int(limit)
    except TypeError:
        pass
    except ValueError:
        log.error('file.list_backups_dir: \'limit\' value must be numeric')
        limit = None

    bkroot = _get_bkroot()
    parent_dir, basename = os.path.split(path)
    # Figure out full path of location of backup folder in minion cache
    bkdir = os.path.join(bkroot, parent_dir[1:])

    if not os.path.isdir(bkdir):
        return {}

    files = {}
    f = dict([(i, len(list(n))) for i, n in itertools.groupby([x.split("_")[0] for x in sorted(os.listdir(bkdir))])])
    ff = os.listdir(bkdir)
    for i, n in f.items():
        ssfile = {}
        for x in sorted(ff):
            basename = x.split('_')[0]
            if i == basename:
                strpfmt = '{0}_%a_%b_%d_%H:%M:%S_%f_%Y'.format(basename)
                try:
                    timestamp = datetime.datetime.strptime(x, strpfmt)
                except ValueError:
                    # Folder didn't match the strp format string, so it's not a backup
                    # for this folder. Move on to the next one.
                    continue
                ssfile.setdefault(timestamp, {})['Backup Time'] = \
                    timestamp.strftime('%a %b %d %Y %H:%M:%S.%f')
                location = os.path.join(bkdir, x)
                ssfile[timestamp]['Size'] = os.stat(location).st_size
                ssfile[timestamp]['Location'] = location

        sfiles = dict(list(zip(list(range(n)), [ssfile[x] for x in sorted(ssfile, reverse=True)[:limit]])))
        sefiles = {i: sfiles}
        files.update(sefiles)
    return files


def restore_backup(path, backup_id):
    '''
    .. versionadded:: 0.17.0

    Restore a previous version of a file that was backed up using Salt's
    :doc:`file state backup </ref/states/backup_mode>` system.

    path
        The path on the minion to check for backups
    backup_id
        The numeric id for the backup you wish to restore, as found using
        :mod:`file.list_backups <salt.modules.file.list_backups>`

    CLI Example:

    .. code-block:: bash

        salt '*' file.restore_backup /foo/bar/baz.txt 0
    '''
    path = os.path.expanduser(path)

    # Note: This only supports minion backups, so this function will need to be
    # modified if/when master backups are implemented.
    ret = {'result': False,
           'comment': 'Invalid backup_id \'{0}\''.format(backup_id)}
    try:
        if len(str(backup_id)) == len(str(int(backup_id))):
            backup = list_backups(path)[int(backup_id)]
        else:
            return ret
    except ValueError:
        return ret
    except KeyError:
        ret['comment'] = 'backup_id \'{0}\' does not exist for ' \
                         '{1}'.format(backup_id, path)
        return ret

    salt.utils.backup_minion(path, _get_bkroot())
    try:
        shutil.copyfile(backup['Location'], path)
    except IOError as exc:
        ret['comment'] = \
            'Unable to restore {0} to {1}: ' \
            '{2}'.format(backup['Location'], path, exc)
        return ret
    else:
        ret['result'] = True
        ret['comment'] = 'Successfully restored {0} to ' \
                         '{1}'.format(backup['Location'], path)

    # Try to set proper ownership
    if not salt.utils.is_windows():
        try:
            fstat = os.stat(path)
        except (OSError, IOError):
            ret['comment'] += ', but was unable to set ownership'
        else:
            os.chown(path, fstat.st_uid, fstat.st_gid)

    return ret


def delete_backup(path, backup_id):
    '''
    .. versionadded:: 0.17.0

    Delete a previous version of a file that was backed up using Salt's
    :doc:`file state backup </ref/states/backup_mode>` system.

    path
        The path on the minion to check for backups
    backup_id
        The numeric id for the backup you wish to delete, as found using
        :mod:`file.list_backups <salt.modules.file.list_backups>`

    CLI Example:

    .. code-block:: bash

        salt '*' file.restore_backup /foo/bar/baz.txt 0
    '''
    path = os.path.expanduser(path)

    ret = {'result': False,
           'comment': 'Invalid backup_id \'{0}\''.format(backup_id)}
    try:
        if len(str(backup_id)) == len(str(int(backup_id))):
            backup = list_backups(path)[int(backup_id)]
        else:
            return ret
    except ValueError:
        return ret
    except KeyError:
        ret['comment'] = 'backup_id \'{0}\' does not exist for ' \
                         '{1}'.format(backup_id, path)
        return ret

    try:
        os.remove(backup['Location'])
    except IOError as exc:
        ret['comment'] = 'Unable to remove {0}: {1}'.format(backup['Location'],
                                                            exc)
    else:
        ret['result'] = True
        ret['comment'] = 'Successfully removed {0}'.format(backup['Location'])

    return ret

remove_backup = delete_backup


def grep(path,
         pattern,
         *args):
    '''
    Grep for a string in the specified file

    .. note::
        This function's return value is slated for refinement in future
        versions of Salt

    path
        A file path
    pattern
        A string. For example:
        ``test``
        ``a[0-5]``
    args
        grep options. For example:
        ``" -v"``
        ``" -i -B2"``

    CLI Example:

    .. code-block:: bash

        salt '*' file.grep /etc/passwd nobody
        salt '*' file.grep /etc/sysconfig/network-scripts/ifcfg-eth0 ipaddr " -i"
        salt '*' file.grep /etc/sysconfig/network-scripts/ifcfg-eth0 ipaddr " -i -B2"
        salt '*' file.grep "/etc/sysconfig/network-scripts/*" ipaddr " -i -l"
    '''
    path = os.path.expanduser(path)

    if args:
        options = ' '.join(args)
    else:
        options = ''
    cmd = (
        r'''grep  {options} {pattern} {path}'''
        .format(
            options=options,
            pattern=pattern,
            path=path,
        )
    )

    try:
        ret = __salt__['cmd.run_all'](cmd, python_shell=False)
    except (IOError, OSError) as exc:
        raise CommandExecutionError(exc.strerror)

    return ret


def open_files(by_pid=False):
    '''
    Return a list of all physical open files on the system.

    CLI Examples:

    .. code-block:: bash

        salt '*' file.open_files
        salt '*' file.open_files by_pid=True
    '''
    # First we collect valid PIDs
    pids = {}
    procfs = os.listdir('/proc/')
    for pfile in procfs:
        try:
            pids[int(pfile)] = []
        except ValueError:
            # Not a valid PID, move on
            pass

    # Then we look at the open files for each PID
    files = {}
    for pid in pids:
        ppath = '/proc/{0}'.format(pid)
        try:
            tids = os.listdir('{0}/task'.format(ppath))
        except OSError:
            continue

        # Collect the names of all of the file descriptors
        fd_ = []

        #try:
        #    fd_.append(os.path.realpath('{0}/task/{1}exe'.format(ppath, tid)))
        #except:
        #    pass

        for fpath in os.listdir('{0}/fd'.format(ppath)):
            fd_.append('{0}/fd/{1}'.format(ppath, fpath))

        for tid in tids:
            try:
                fd_.append(
                    os.path.realpath('{0}/task/{1}/exe'.format(ppath, tid))
                )
            except OSError:
                continue

            for tpath in os.listdir('{0}/task/{1}/fd'.format(ppath, tid)):
                fd_.append('{0}/task/{1}/fd/{2}'.format(ppath, tid, tpath))

        fd_ = sorted(set(fd_))

        # Loop through file descriptors and return useful data for each file
        for fdpath in fd_:
            # Sometimes PIDs and TIDs disappear before we can query them
            try:
                name = os.path.realpath(fdpath)
                # Running stat on the file cuts out all of the sockets and
                # deleted files from the list
                os.stat(name)
            except OSError:
                continue

            if name not in files:
                files[name] = [pid]
            else:
                # We still want to know which PIDs are using each file
                files[name].append(pid)
                files[name] = sorted(set(files[name]))

            pids[pid].append(name)
            pids[pid] = sorted(set(pids[pid]))

    if by_pid:
        return pids
    return files


def pardir():
    '''
    Return the relative parent directory path symbol for underlying OS

    .. versionadded:: 2014.7.0

    This can be useful when constructing Salt Formulas.

    .. code-block:: yaml

        {% set pardir = salt['file.pardir']() %}
        {% set final_path = salt['file.join']('subdir', pardir, 'confdir') %}

    CLI Example:

    .. code-block:: bash

        salt '*' file.pardir
    '''
    return os.path.pardir


def normpath(path):
    '''
    Returns Normalize path, eliminating double slashes, etc.

    .. versionadded:: 2015.2

    This can be useful at the CLI but is frequently useful when scripting.

    .. code-block:: yaml

        {%- from salt['file.normpath'](tpldir + '/../vars.jinja') import parent_vars %}

    CLI Example:

    .. code-block:: bash

        salt '*' file.normpath 'a/b/c/..'
    '''
    return os.path.normpath(path)


def basename(path):
    '''
    Returns the final component of a pathname

    .. versionadded:: 2015.2

    This can be useful at the CLI but is frequently useful when scripting.

    .. code-block:: yaml

        {%- set filename = salt['file.basename'](source_file) %}

    CLI Example:

    .. code-block:: bash

        salt '*' file.basename 'test/test.config'
    '''
    return os.path.basename(path)


def dirname(path):
    '''
    Returns the directory component of a pathname

    .. versionadded:: 2015.2

    This can be useful at the CLI but is frequently useful when scripting.

    .. code-block:: yaml

        {%- from salt['file.dirname'](tpldir) + '/vars.jinja' import parent_vars %}

    CLI Example:

    .. code-block:: bash

        salt '*' file.dirname 'test/path/filename.config'
    '''
    return os.path.dirname(path)


def join(*args):
    '''
    Return a normalized file system path for the underlying OS

    .. versionadded:: 2014.7.0

    This can be useful at the CLI but is frequently useful when scripting
    combining path variables:

    .. code-block:: yaml

        {% set www_root = '/var' %}
        {% set app_dir = 'myapp' %}

        myapp_config:
          file:
            - managed
            - name: {{ salt['file.join'](www_root, app_dir, 'config.yaml') }}

    CLI Example:

    .. code-block:: bash

        salt '*' file.join '/' 'usr' 'local' 'bin'
    '''
    return os.path.join(*args)


def move(src, dst):
    '''
    Move a file or directory

    CLI Example:

    .. code-block:: bash

        salt '*' file.move /path/to/src /path/to/dst
    '''
    src = os.path.expanduser(src)
    dst = os.path.expanduser(dst)

    if not os.path.isabs(src):
        raise SaltInvocationError('Source path must be absolute.')

    if not os.path.isabs(dst):
        raise SaltInvocationError('Destination path must be absolute.')

    ret = {
        'result': True,
        'comment': "'{0}' moved to '{1}'".format(src, dst),
    }

    try:
        shutil.move(src, dst)
    except (OSError, IOError) as exc:
        raise CommandExecutionError(
            "Unable to move '{0}' to '{1}': {2}".format(src, dst, exc)
        )

    return ret


def diskusage(path):
    '''
    Recursively calculate disk usage of path and return it
    in bytes

    CLI Example:

    .. code-block:: bash

        salt '*' file.diskusage /path/to/check
    '''

    total_size = 0
    seen = set()
    if os.path.isfile(path):
        stat_structure = os.stat(path)
        ret = stat_structure.st_size
        return ret

    for dirpath, dirnames, filenames in os.walk(path):
        for f in filenames:
            fp = os.path.join(dirpath, f)

            try:
                stat_structure = os.stat(fp)
            except OSError:
                continue

            if stat_structure.st_ino in seen:
                continue

            seen.add(stat_structure.st_ino)

            total_size += stat_structure.st_size

    ret = total_size
    return ret<|MERGE_RESOLUTION|>--- conflicted
+++ resolved
@@ -3516,7 +3516,7 @@
                 # directories created with makedirs_() below can't be
                 # listed via a shell.
                 mode_list = [x for x in str(mode)][-3:]
-                for idx in xrange(len(mode_list)):
+                for idx in range(len(mode_list)):
                     if mode_list[idx] != '0':
                         mode_list[idx] = str(int(mode_list[idx]) | 1)
                 dir_mode = ''.join(mode_list)
@@ -3546,28 +3546,7 @@
                     return ret
             if not os.path.isdir(contain_dir):
                 if makedirs:
-<<<<<<< HEAD
-                    # check for existence of windows drive letter
-                    if salt.utils.is_windows():
-                        drive, _ = os.path.splitdrive(name)
-                        if drive and not os.path.exists(drive):
-                            __clean_tmp(sfn)
-                            return _error(ret,
-                                         '{0} drive not present'.format(drive))
-                    if dir_mode is None and mode is not None:
-                        # Add execute bit to each nonzero digit in the mode, if
-                        # dir_mode was not specified. Otherwise, any
-                        # directories created with makedirs_() below can't be
-                        # listed via a shell.
-                        mode_list = [x for x in str(mode)][-3:]
-                        for idx in range(len(mode_list)):
-                            if mode_list[idx] != '0':
-                                mode_list[idx] = str(int(mode_list[idx]) | 1)
-                        dir_mode = ''.join(mode_list)
-                    makedirs_(name, user=user, group=group, mode=dir_mode)
-=======
                     _set_mode_and_make_dirs(name, dir_mode, mode, user, group)
->>>>>>> d45aa21d
                 else:
                     __clean_tmp(sfn)
                     # No changes actually made
