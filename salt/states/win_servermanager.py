--- conflicted
+++ resolved
@@ -76,21 +76,7 @@
     ret['changes'] = {}
 
     # Install the features
-<<<<<<< HEAD
-    ret['changes'] = {'feature': __salt__['win_servermanager.install'](name, recurse, restart)}
-
-    if 'Success' in ret['changes']['feature']:
-        ret['result'] = ret['changes']['feature']['Success']
-        if not ret['result']:
-            ret['comment'] = 'Failed to install {0}: {1}'.format(name, ret['changes']['feature']['ExitCode'])
-        else:
-            ret['comment'] = 'Installed {0}'.format(name)
-    else:
-        ret['result'] = False
-        ret['comment'] = 'Failed to install {0}.\nError Message:\n{1}'.format(name, ret['changes']['feature'])
-        ret['changes'] = {}
-=======
-    status = __salt__['win_servermanager.install'](name, recurse)
+    status = __salt__['win_servermanager.install'](name, recurse, restart)
 
     ret['result'] = status['Success']
     if not ret['result']:
@@ -104,7 +90,6 @@
         ret['comment'] = 'Installed {0}'.format(name)
         ret['changes'] = status
         ret['changes']['feature'] = changes
->>>>>>> e87c3103
 
     return ret
 
