# -*- coding: utf-8 -*-
'''
Extract an archive

.. versionadded:: 2014.1.0
'''

# Import Python libs
from __future__ import absolute_import
import re
import os
import logging
import tarfile
from contextlib import closing

# Import 3rd-party libs
import salt.ext.six as six

# # Use salt.utils.fopen
import salt.utils


log = logging.getLogger(__name__)

__virtualname__ = 'archive'


def __virtual__():
    '''
    Only load if the archive module is available in __salt__
    '''
    if 'archive.unzip' in __salt__ and 'archive.unrar' in __salt__:
        return __virtualname__
    else:
        return False


def updateChecksum(fname, target, checksum):
    lines = []
    compare_string = '{0}:{1}'.format(target, checksum)
    if os.path.exists(fname):
        with salt.utils.fopen(fname, 'r') as f:
            lines = f.readlines()
    with salt.utils.fopen(fname, 'w') as f:
        f.write('{0}:{1}\n'.format(target, checksum))
        for line in lines:
            if line.startswith(target):
                continue
            f.write(line)


def compareChecksum(fname, target, checksum):
    if os.path.exists(fname):
        compare_string = '{0}:{1}'.format(target, checksum)
        with salt.utils.fopen(fname, 'r') as f:
            while True:
                current_line = f.readline()
                if not current_line:
                    break
                if current_line.endswith('\n'):
                    current_line = current_line[:-1]
                if compare_string == current_line:
                    return True
    return False


def extracted(name,
              source,
              archive_format,
              archive_user=None,
              password=None,
              user=None,
              group=None,
              tar_options=None,
              zip_options=None,
              source_hash=None,
              if_missing=None,
              keep=False,
              trim_output=False,
              source_hash_update=None):
    '''
    .. versionadded:: 2014.1.0

    State that make sure an archive is extracted in a directory.
    The downloaded archive is erased if successfully extracted.
    The archive is downloaded only if necessary.

    .. note::

        If ``if_missing`` is not defined, this state will check for ``name``
        instead.  If ``name`` exists, it will assume the archive was previously
        extracted successfully and will not extract it again.

    Example, tar with flag for lmza compression:

    .. code-block:: yaml

        graylog2-server:
          archive.extracted:
            - name: /opt/
            - source: https://github.com/downloads/Graylog2/graylog2-server/graylog2-server-0.9.6p1.tar.lzma
            - source_hash: md5=499ae16dcae71eeb7c3a30c75ea7a1a6
            - tar_options: J
            - archive_format: tar
            - if_missing: /opt/graylog2-server-0.9.6p1/

    Example, tar with flag for verbose output:

    .. code-block:: yaml

        graylog2-server:
          archive.extracted:
            - name: /opt/
            - source: https://github.com/downloads/Graylog2/graylog2-server/graylog2-server-0.9.6p1.tar.gz
            - source_hash: md5=499ae16dcae71eeb7c3a30c75ea7a1a6
            - archive_format: tar
            - tar_options: v
            - user: root
            - group: root
            - if_missing: /opt/graylog2-server-0.9.6p1/

    Example, tar with flag for lmza compression and update based if source_hash differs from what was
    previously extracted:

    .. code-block:: yaml

        graylog2-server:
          archive.extracted:
            - name: /opt/
            - source: https://github.com/downloads/Graylog2/graylog2-server/graylog2-server-0.9.6p1.tar.lzma
            - source_hash: md5=499ae16dcae71eeb7c3a30c75ea7a1a6
            - source_hash_update: true
            - tar_options: J
            - archive_format: tar
            - if_missing: /opt/graylog2-server-0.9.6p1/

    name
        Directory name where to extract the archive

    password
        Password to use with password protected zip files. Currently only zip
        files with passwords are supported.

        .. versionadded:: 2016.3.0

    source
        Archive source, same syntax as file.managed source argument.

    source_hash
        Hash of source file, or file with list of hash-to-file mappings.
        It uses the same syntax as the file.managed source_hash argument.

    source_hash_update
        Set this to true if archive should be extracted if source_hash has
        changed. This would extract regardless of the `if_missing`
        parameter.

    archive_format
        tar, zip or rar

<<<<<<< HEAD
=======
    archive_user
        The user to own each extracted file.

        .. deprecated:: Carbon
            replaced by standardized `user` parameter.

>>>>>>> d2f7c1e2
    user
        The user to own each extracted file.

        .. versionadded:: 2015.8.0

    group
        The group to own each extracted file.

        .. versionadded:: 2015.8.0

    if_missing
        Some archives, such as tar, extract themselves in a subfolder.
        This directive can be used to validate if the archive had been
        previously extracted.

    tar_options
        Required if used with ``archive_format: tar``, otherwise optional.
        It needs to be the tar argument specific to the archive being extracted,
        such as 'J' for LZMA or 'v' to verbosely list files processed.
        Using this option means that the tar executable on the target will
        be used, which is less platform independent.
        Main operators like -x, --extract, --get, -c and -f/--file
        **should not be used** here.
        If ``archive_format`` is ``zip`` or ``rar`` and this option is not set,
        then the Python tarfile module is used. The tarfile module supports gzip
        and bz2 in Python 2.

    zip_options
        Optional when using ``zip`` archives, ignored when usign other archives
        files. This is mostly used to overwrite exsiting files with ``o``.
        This options are only used when ``unzip`` binary is used.

        .. versionadded:: 2016.3.1

    keep
        Keep the archive in the minion's cache

    trim_output
        The number of files we should output on success before the rest are trimmed, if this is
        set to True then it will default to 100

    '''
    ret = {'name': name, 'result': None, 'changes': {}, 'comment': ''}
    valid_archives = ('tar', 'rar', 'zip')

    if archive_format not in valid_archives:
        ret['result'] = False
        ret['comment'] = '{0} is not supported, valid formats are: {1}'.format(
            archive_format, ','.join(valid_archives))
        return ret

<<<<<<< HEAD
=======
    # remove this whole block after formal deprecation.
    if archive_user is not None:
        warn_until(
          'Carbon',
          'Passing \'archive_user\' is deprecated.'
          'Pass \'user\' instead.'
        )
        if user is None:
            user = archive_user

>>>>>>> d2f7c1e2
    if not name.endswith('/'):
        name += '/'

    if if_missing is None:
        if_missing = name
    if source_hash and source_hash_update:
        hash = source_hash.split("=")
        source_file = '{0}.{1}'.format(os.path.basename(source), hash[0])
        hash_fname = os.path.join(__opts__['cachedir'],
                            'files',
                            __env__,
                            source_file)
        if compareChecksum(hash_fname, name, hash[1]):
            ret['result'] = True
            ret['comment'] = 'Hash {0} has not changed'.format(hash[1])
            return ret
    elif (
        __salt__['file.directory_exists'](if_missing)
        or __salt__['file.file_exists'](if_missing)
    ):
        ret['result'] = True
        ret['comment'] = '{0} already exists'.format(if_missing)
        return ret

    log.debug('Input seem valid so far')
    filename = os.path.join(__opts__['cachedir'],
                            'files',
                            __env__,
                            '{0}.{1}'.format(re.sub('[:/\\\\]', '_', if_missing),
                                             archive_format))
    if not os.path.exists(filename):
        if __opts__['test']:
            ret['result'] = None
            ret['comment'] = \
                'Archive {0} would have been downloaded in cache'.format(source)
            return ret

        log.debug('Archive file {0} is not in cache, download it'.format(source))
        file_result = __salt__['state.single']('file.managed',
                                               filename,
                                               source=source,
                                               source_hash=source_hash,
                                               makedirs=True,
                                               saltenv=__env__)
        log.debug('file.managed: {0}'.format(file_result))
        # get value of first key
        try:
            file_result = file_result[next(six.iterkeys(file_result))]
        except AttributeError:
            pass

        try:
            if not file_result['result']:
                log.debug('failed to download {0}'.format(source))
                return file_result
        except TypeError:
            if not file_result:
                log.debug('failed to download {0}'.format(source))
                return file_result
    else:
        log.debug('Archive file {0} is already in cache'.format(name))

    if __opts__['test']:
        ret['result'] = None
        ret['comment'] = 'Archive {0} would have been extracted in {1}'.format(
            source, name)
        return ret

    __salt__['file.makedirs'](name, user=user, group=group)

    log.debug('Extract {0} in {1}'.format(filename, name))
    if archive_format == 'zip':
<<<<<<< HEAD
        files = __salt__['archive.unzip'](filename, name, options=zip_options, trim_output=trim_output, password=password)
=======
        files = __salt__['archive.unzip'](filename, name, trim_output=trim_output, password=password)
>>>>>>> d2f7c1e2
    elif archive_format == 'rar':
        files = __salt__['archive.unrar'](filename, name, trim_output=trim_output)
    else:
        if tar_options is None:
            with closing(tarfile.open(filename, 'r')) as tar:
                files = tar.getnames()
                tar.extractall(name)
        else:
            tar_opts = tar_options.split(' ')

            tar_cmd = ['tar']
            tar_shortopts = 'x'
            tar_longopts = []

            for position, opt in enumerate(tar_opts):
                if opt.startswith('-'):
                    tar_longopts.append(opt)
                else:
                    if position > 0:
                        tar_longopts.append(opt)
                    else:
                        append_opt = opt
                        append_opt = append_opt.replace('x', '').replace('f', '')
                        tar_shortopts = tar_shortopts + append_opt

            tar_cmd.append(tar_shortopts)
            tar_cmd.extend(tar_longopts)
            tar_cmd.extend(['-f', filename])

            results = __salt__['cmd.run_all'](tar_cmd, cwd=name, python_shell=False)
            if results['retcode'] != 0:
                ret['result'] = False
                ret['changes'] = results
                return ret
            if 'bsdtar' in __salt__['cmd.run']('tar --version', python_shell=False):
                files = results['stderr']
            else:
                files = results['stdout']
            if not files:
                files = 'no tar output so far'

    # Recursively set user and group ownership of files after extraction.
    # Note: We do this here because we might not have access to the cachedir.
    if user or group:
        dir_result = __salt__['state.single']('file.directory',
                                               name,
                                               user=user,
                                               group=group,
                                               recurse=['user', 'group'])
        log.debug('file.directory: {0}'.format(dir_result))

    if len(files) > 0:
        ret['result'] = True
        ret['changes']['directories_created'] = [name]
        if if_missing != name:
            ret['changes']['directories_created'].append(if_missing)
        ret['changes']['extracted_files'] = files
        ret['comment'] = '{0} extracted in {1}'.format(source, name)
        if not keep:
            os.unlink(filename)
        if source_hash and source_hash_update:
            updateChecksum(hash_fname, name, hash[1])

    else:
        __salt__['file.remove'](if_missing)
        ret['result'] = False
        ret['comment'] = 'Can\'t extract content of {0}'.format(source)
    return ret<|MERGE_RESOLUTION|>--- conflicted
+++ resolved
@@ -158,15 +158,6 @@
     archive_format
         tar, zip or rar
 
-<<<<<<< HEAD
-=======
-    archive_user
-        The user to own each extracted file.
-
-        .. deprecated:: Carbon
-            replaced by standardized `user` parameter.
-
->>>>>>> d2f7c1e2
     user
         The user to own each extracted file.
 
@@ -218,19 +209,6 @@
             archive_format, ','.join(valid_archives))
         return ret
 
-<<<<<<< HEAD
-=======
-    # remove this whole block after formal deprecation.
-    if archive_user is not None:
-        warn_until(
-          'Carbon',
-          'Passing \'archive_user\' is deprecated.'
-          'Pass \'user\' instead.'
-        )
-        if user is None:
-            user = archive_user
-
->>>>>>> d2f7c1e2
     if not name.endswith('/'):
         name += '/'
 
@@ -303,11 +281,7 @@
 
     log.debug('Extract {0} in {1}'.format(filename, name))
     if archive_format == 'zip':
-<<<<<<< HEAD
         files = __salt__['archive.unzip'](filename, name, options=zip_options, trim_output=trim_output, password=password)
-=======
-        files = __salt__['archive.unzip'](filename, name, trim_output=trim_output, password=password)
->>>>>>> d2f7c1e2
     elif archive_format == 'rar':
         files = __salt__['archive.unrar'](filename, name, trim_output=trim_output)
     else:
